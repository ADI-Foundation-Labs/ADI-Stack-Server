--- conflicted
+++ resolved
@@ -23,10 +23,6 @@
 dashmap.workspace = true
 futures.workspace = true
 tokio.workspace = true
-<<<<<<< HEAD
-tracing.workspace = true
-=======
 tracing.workspace = true
 vise.workspace = true
-metrics.workspace = true
->>>>>>> 6de3a50f
+metrics.workspace = true