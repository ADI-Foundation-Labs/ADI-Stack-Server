use crate::PipelineComponent;
use crate::peekable_receiver::PeekableReceiver;
use anyhow::Result;
<<<<<<< HEAD
use tokio::sync::mpsc;

/// A named pipeline task: component name and its spawnable task function
type PipelineTask = (
    &'static str,
    Box<dyn FnOnce() -> tokio::task::JoinHandle<Result<()>> + Send>,
);
=======
use futures::FutureExt;
use futures::future::BoxFuture;
use tokio::sync::mpsc;

/// A named pipeline task: component name and its spawnable task function
type PipelineTask = (&'static str, BoxFuture<'static, Result<()>>);
>>>>>>> 32aff657

/// Pipeline with an active output stream that can be piped to more components
pub struct Pipeline<Output: Send + 'static> {
    tasks: Vec<PipelineTask>,
    receiver: PeekableReceiver<Output>,
}

impl Default for Pipeline<()> {
    fn default() -> Self {
        Self::new()
    }
}

impl Pipeline<()> {
    pub fn new() -> Self {
        let (_sender, receiver) = mpsc::channel(1);
        Self {
            tasks: vec![],
            receiver: PeekableReceiver::new(receiver),
        }
    }

    /// Spawn all pipeline component tasks into a JoinSet
    pub fn spawn(self, tasks: &mut tokio::task::JoinSet<()>) {
        // Spawn all component tasks into JoinSet (these run indefinitely)
        for (name, task_fn) in self.tasks {
<<<<<<< HEAD
            let handle = task_fn();
            tasks.spawn(async move {
                match handle.await {
=======
            tasks.spawn(async move {
                match task_fn.await {
>>>>>>> 32aff657
                    Ok(_) => tracing::warn!("{name} unexpectedly exited"),
                    Err(e) => tracing::error!("{name} failed: {e:#?}"),
                }
            });
        }
        // Drop the receiver - for terminal pipelines we don't need it
        drop(self.receiver);
    }
}

impl<Output: Send + 'static> Pipeline<Output> {
    /// Add a transformer component to the pipeline
    pub fn pipe<C>(mut self, component: C) -> Pipeline<C::Output>
    where
        C: PipelineComponent<Input = Output>,
    {
        let (output_sender, output_receiver) = mpsc::channel(C::OUTPUT_BUFFER_SIZE);
        let input_receiver = self.receiver;

        self.tasks.push((
            C::NAME,
<<<<<<< HEAD
            Box::new(move || {
                tokio::spawn(async move { component.run(input_receiver, output_sender).await })
            }),
=======
            async move { component.run(input_receiver, output_sender).await }.boxed(),
>>>>>>> 32aff657
        ));

        Pipeline {
            tasks: self.tasks,
            receiver: PeekableReceiver::new(output_receiver),
        }
    }

    /// Add a transformer component to the pipeline with prepended messages
    ///
    /// This is useful when you need to reschedule messages at the start of the pipeline.
    /// The prepended messages are sent to the component before any messages from the pipeline.
    pub fn pipe_with_prepend<C>(mut self, component: C, prepend: Vec<Output>) -> Pipeline<C::Output>
    where
        C: PipelineComponent<Input = Output>,
    {
        let (output_sender, output_receiver) = mpsc::channel(C::OUTPUT_BUFFER_SIZE);
        let input_receiver = self.receiver.prepend(prepend);

        self.tasks.push((
            C::NAME,
<<<<<<< HEAD
            Box::new(move || {
                tokio::spawn(async move { component.run(input_receiver, output_sender).await })
            }),
=======
            async move { component.run(input_receiver, output_sender).await }.boxed(),
>>>>>>> 32aff657
        ));

        Pipeline {
            tasks: self.tasks,
            receiver: PeekableReceiver::new(output_receiver),
        }
    }
}<|MERGE_RESOLUTION|>--- conflicted
+++ resolved
@@ -1,22 +1,12 @@
 use crate::PipelineComponent;
 use crate::peekable_receiver::PeekableReceiver;
 use anyhow::Result;
-<<<<<<< HEAD
-use tokio::sync::mpsc;
-
-/// A named pipeline task: component name and its spawnable task function
-type PipelineTask = (
-    &'static str,
-    Box<dyn FnOnce() -> tokio::task::JoinHandle<Result<()>> + Send>,
-);
-=======
 use futures::FutureExt;
 use futures::future::BoxFuture;
 use tokio::sync::mpsc;
 
 /// A named pipeline task: component name and its spawnable task function
 type PipelineTask = (&'static str, BoxFuture<'static, Result<()>>);
->>>>>>> 32aff657
 
 /// Pipeline with an active output stream that can be piped to more components
 pub struct Pipeline<Output: Send + 'static> {
@@ -43,14 +33,8 @@
     pub fn spawn(self, tasks: &mut tokio::task::JoinSet<()>) {
         // Spawn all component tasks into JoinSet (these run indefinitely)
         for (name, task_fn) in self.tasks {
-<<<<<<< HEAD
-            let handle = task_fn();
-            tasks.spawn(async move {
-                match handle.await {
-=======
             tasks.spawn(async move {
                 match task_fn.await {
->>>>>>> 32aff657
                     Ok(_) => tracing::warn!("{name} unexpectedly exited"),
                     Err(e) => tracing::error!("{name} failed: {e:#?}"),
                 }
@@ -72,13 +56,7 @@
 
         self.tasks.push((
             C::NAME,
-<<<<<<< HEAD
-            Box::new(move || {
-                tokio::spawn(async move { component.run(input_receiver, output_sender).await })
-            }),
-=======
             async move { component.run(input_receiver, output_sender).await }.boxed(),
->>>>>>> 32aff657
         ));
 
         Pipeline {
@@ -100,13 +78,7 @@
 
         self.tasks.push((
             C::NAME,
-<<<<<<< HEAD
-            Box::new(move || {
-                tokio::spawn(async move { component.run(input_receiver, output_sender).await })
-            }),
-=======
             async move { component.run(input_receiver, output_sender).await }.boxed(),
->>>>>>> 32aff657
         ));
 
         Pipeline {
