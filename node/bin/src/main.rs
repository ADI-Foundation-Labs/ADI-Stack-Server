--- conflicted
+++ resolved
@@ -30,13 +30,6 @@
     let config = build_configs();
 
     // todo: implement interruption handling in other tasks
-<<<<<<< HEAD
-    let (_stop_sender, stop_receiver) = watch::channel(false);
-
-    match config.general_config.state_backend {
-        StateBackendConfig::FullDiffs => run::<FullDiffsState>(stop_receiver.clone(), config).await,
-        StateBackendConfig::Compacted => run::<StateHandle>(stop_receiver.clone(), config).await,
-=======
     let (stop_sender, stop_receiver) = watch::channel(false);
     // ======= Run tasks ===========
     let main_stop = stop_receiver.clone(); // keep original for Prometheus
@@ -61,20 +54,6 @@
             }
         },
         _ = handle_delayed_termination(stop_sender) => {},
-        res = prometheus.run(stop_receiver) => {
-            match res {
-                Ok(_) => {
-                    if *stop_receiver_copy.borrow() {
-                        tracing::info!("Prometheus exporter exited gracefully after stop signal");
-                        // sleep to wait for other tasks to finish
-                        tokio::time::sleep(GRACEFUL_SHUTDOWN_TIMEOUT).await;
-                    } else {
-                        tracing::warn!("Prometheus exporter unexpectedly exited")
-                    }
-                },
-                Err(e) => tracing::error!("Prometheus exporter failed: {e:#}"),
-            }
-        },
     }
 }
 
@@ -99,7 +78,6 @@
 
             tokio::time::sleep(GRACEFUL_SHUTDOWN_TIMEOUT).await;
         },
->>>>>>> 3480dbcb
     }
 }
 
@@ -236,10 +214,7 @@
         batcher_config,
         prover_input_generator_config,
         prover_api_config,
-<<<<<<< HEAD
         prometheus_config: PrometheusExporterConfig,
-=======
         status_server_config,
->>>>>>> 3480dbcb
     }
 }