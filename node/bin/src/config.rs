use alloy::primitives::Address;
use serde::{Deserialize, Serialize};
use smart_config::metadata::TimeUnit;
use smart_config::value::SecretString;
use smart_config::{DescribeConfig, DeserializeConfig, Serde};
use std::{path::PathBuf, time::Duration};
use zksync_os_l1_sender::commands::commit::CommitCommand;
use zksync_os_l1_sender::commands::execute::ExecuteCommand;
use zksync_os_l1_sender::commands::prove::ProofCommand;
use zksync_os_object_store::ObjectStoreConfig;
<<<<<<< HEAD
use zksync_os_observability::PrometheusExporterConfig;
pub use zksync_os_rpc::RpcConfig;
pub use zksync_os_sequencer::config::SequencerConfig;
=======
>>>>>>> 3480dbcb

/// Configuration for the sequencer node.
/// Includes configurations of all subsystems.
/// Default values are provided for local setup.
#[derive(Debug)]
pub struct Config {
    pub general_config: GeneralConfig,
    pub genesis_config: GenesisConfig,
    pub rpc_config: RpcConfig,
    pub mempool_config: MempoolConfig,
    pub sequencer_config: SequencerConfig,
    pub l1_sender_config: L1SenderConfig,
    pub l1_watcher_config: L1WatcherConfig,
    pub batcher_config: BatcherConfig,
    pub prover_input_generator_config: ProverInputGeneratorConfig,
    pub prover_api_config: ProverApiConfig,
<<<<<<< HEAD
    pub prometheus_config: PrometheusExporterConfig,
}

#[derive(Clone, Debug, DescribeConfig, DeserializeConfig)]
#[config(derive(Default))]
pub struct MempoolConfig {
    /// Max input size of a transaction to be accepted by mempool
    #[config(default_t = 128 * 1024 * 1024)]
    pub max_tx_input_bytes: usize,
=======
    pub status_server_config: StatusServerConfig,
>>>>>>> 3480dbcb
}

/// "Umbrella" config for the node.
/// If variable is shared i.e. used by multiple components OR does not belong to any specific component (e.g. `zkstack_cli_config_dir`)
/// then it belongs here.
#[derive(Clone, Debug, DescribeConfig, DeserializeConfig)]
#[config(derive(Default))]
pub struct GeneralConfig {
    /// L1's JSON RPC API.
    #[config(default_t = "http://localhost:8545".into())]
    pub l1_rpc_url: String,

<<<<<<< HEAD
    /// Address meant to be exposed to the world.
    /// Provides JSON RPC and block replays.
    #[config(default_t = "0.0.0.0:3050".into())]
    pub public_address: String,

    /// Address that consolidates debug APIs, metrics.
    #[config(default_t = "0.0.0.0:3312".into())]
    pub private_address: String,

    /// Min number of blocks to retain in memory
    /// it defines the blocks for which the node can handle API requests
    /// older blocks will be compacted into RocksDb - and thus unavailable for `eth_call`.
    ///
    /// Currently, it affects both the storage logs (for Compacted state impl - see `state` crate for details)
    /// and repositories (see `repositories` package in this crate)
    #[config(default_t = 512)]
    pub blocks_to_retain_in_memory: usize,

=======
>>>>>>> 3480dbcb
    /// Min number of blocks to replay on restart
    /// Depending on L1/persistence state, we may need to replay more blocks than this number
    /// In some cases, we need to replay the whole blockchain (e.g. switching state backends) -
    /// in such cases a warning is logged.
    #[config(default_t = 10)]
    pub min_blocks_to_replay: usize,

    /// Path to the directory for persistence (eg RocksDB) - will contain both state and repositories' DBs
    #[config(default_t = "./db/node1".into())]
    pub rocks_db_path: PathBuf,

<<<<<<< HEAD
    /// Whether to store full diffs or compacted state
=======
    /// Prometheus address to listen on.
    #[config(default_t = 3312)]
    pub prometheus_port: u16,

    /// State backend to use. When changed, a replay of all blocks may be needed.
>>>>>>> 3480dbcb
    #[config(default_t = StateBackendConfig::FullDiffs)]
    #[config(with = Serde![str])]
    pub state_backend: StateBackendConfig,

    /// Min number of blocks to retain in memory
    /// it defines the blocks for which the node can handle API requests
    /// older blocks will be compacted into RocksDb - and thus unavailable for `eth_call`.
    ///
    /// Currently, it affects both the storage logs (for Compacted state impl - see `state` crate for details)
    /// and repositories (see `repositories` package in this crate)
    #[config(default_t = 512)]
    pub blocks_to_retain_in_memory: usize,

    /// If set - initialize the configs based off the values from the yaml files from that directory.
    pub zkstack_cli_config_dir: Option<String>,
}

#[derive(Debug, Clone, Copy, Serialize, Deserialize)]
pub enum StateBackendConfig {
    FullDiffs,
    Compacted,
}

#[derive(Clone, Debug, DescribeConfig, DeserializeConfig)]
#[config(derive(Default))]
pub struct GenesisConfig {
    /// L1 address of `Bridgehub` contract. This address and chain ID is an entrypoint into L1 discoverability so most
    /// other contracts should be discoverable through it.
    // TODO: Pre-configured value, to be removed
    #[config(with = Serde![str], default_t = "0x8abe81b32447cb856f59ea2eaa86cce16c7f0aed".parse().unwrap())]
    pub bridgehub_address: Address,

    /// Chain ID of the chain node operates on.
    #[config(default_t = 270)]
    pub chain_id: u64,

    /// Path to the file with genesis input.
    #[config(default_t = "./genesis/genesis.json".into())]
    pub genesis_input_path: PathBuf,
}

#[derive(Clone, Debug, DescribeConfig, DeserializeConfig)]
#[config(derive(Default))]
pub struct StatusServerConfig {
    /// Status server address to listen on.
    #[config(default_t = "0.0.0.0:3071".into())]
    pub address: String,
}

#[derive(Clone, Debug, DescribeConfig, DeserializeConfig)]
#[config(derive(Default))]
pub struct SequencerConfig {
    /// Where to download replays instead of actually running blocks.
    /// **Setting this makes the node into an external node.**
    #[config(default_t = None)]
    pub block_replay_download_address: Option<String>,

    /// Where to serve block replays (EN syncing protocol)
    #[config(default_t = "0.0.0.0:3053".into())]
    pub block_replay_server_address: String,

    /// Defines the block time for the sequencer.
    /// One of the block Seal Criteria. Only affects the Main Node.
    #[config(default_t = Duration::from_millis(100))]
    pub block_time: Duration,

    /// Max number of transactions in a block.
    /// One of the block Seal Criteria. Only affects the Main Node.
    #[config(default_t = 1000)]
    pub max_transactions_in_block: usize,

    /// Max gas used per block.
    /// One of the block Seal Criteria. Only affects the Main Node.
    #[config(default_t = 100_000_000)]
    pub block_gas_limit: u64,

    /// Max pubdata bytes per block.
    /// One of the block Seal Criteria. Only affects the Main Node.
    #[config(default_t = 110_000)]
    pub block_pubdata_limit_bytes: u64,

    /// Path to the directory where block dumps for unexpected failures will be saved.
    #[config(default_t = "./db/block_dumps".into())]
    pub block_dump_path: PathBuf,
}
impl SequencerConfig {
    pub fn is_main_node(&self) -> bool {
        self.block_replay_download_address.is_none()
    }
}

#[derive(Clone, Debug, DescribeConfig, DeserializeConfig)]
#[config(derive(Default))]
pub struct RpcConfig {
    /// JSON-RPC address to listen on.
    #[config(default_t = "0.0.0.0:3050".into())]
    pub address: String,

    /// Gas limit of transactions executed via eth_call
    #[config(default_t = 10000000)]
    pub eth_call_gas: usize,

    /// Number of concurrent API connections (passed to jsonrpsee, default value there is 128)
    #[config(default_t = 1000)]
    pub max_connections: u32,

    /// Maximum RPC request payload size for both HTTP and WS in megabytes
    #[config(default_t = 15)]
    pub max_request_size: u32,

    /// Maximum RPC response payload size for both HTTP and WS in megabytes
    #[config(default_t = 24)]
    pub max_response_size: u32,

    /// Maximum number of blocks that could be scanned per filter
    #[config(default_t = 100_000)]
    pub max_blocks_per_filter: u64,

    /// Maximum number of logs that can be returned in a response
    #[config(default_t = 20_000)]
    pub max_logs_per_response: usize,

    /// Duration since the last filter poll, after which the filter is considered stale
    #[config(default_t = 15 * TimeUnit::Minutes)]
    pub stale_filter_ttl: Duration,
}

/// Only used on the Main Node.
#[derive(Clone, Debug, DescribeConfig, DeserializeConfig)]
#[config(derive(Default))]
pub struct L1SenderConfig {
    /// Private key to commit batches to L1
    /// Must be consistent with the operator key set on the contract (permissioned!)
    // TODO: Pre-configured value, to be removed
    #[config(alias = "operator_private_key", default_t = "0x05d5245e318830488c255f360648d65a50ad4674c52885394db378075afb5e60".into())]
    pub operator_commit_pk: SecretString,

    /// Private key to use to submit proofs to L1
    /// Can be arbitrary funded address - proof submission is permissionless.
    // TODO: Pre-configured value, to be removed
    #[config(default_t = "0x733eaf1f179b70f772d6a97ee54c95c4c47f95dbfee17a1114f8b87667a257b5".into())]
    pub operator_prove_pk: SecretString,

    /// Private key to use to execute batches on L1
    /// Can be arbitrary funded address - execute submission is permissionless.
    // TODO: Pre-configured value, to be removed
    #[config(default_t = "0x99ad14669413f6204ec62705cea0323f97383edc5b8d8334f9173aefd7de4c57".into())]
    pub operator_execute_pk: SecretString,

    /// Max fee per gas we are willing to spend (in gwei).
    #[config(default_t = 101)]
    pub max_fee_per_gas_gwei: u64,

    /// Max priority fee per gas we are willing to spend (in gwei).
    #[config(default_t = 2)]
    pub max_priority_fee_per_gas_gwei: u64,

    /// Max number of commands (to commit/prove/execute one batch) to be processed at a time.
    #[config(default_t = 16)]
    pub command_limit: usize,

    /// How often to poll L1 for new blocks.
    #[config(default_t = Duration::from_millis(100))]
    pub poll_interval: Duration,
}

#[derive(Clone, Debug, DescribeConfig, DeserializeConfig)]
#[config(derive(Default))]
pub struct L1WatcherConfig {
    /// Max number of L1 blocks to be processed at a time.
    #[config(default_t = 100)]
    pub max_blocks_to_process: u64,

    /// How often to poll L1 for new priority requests.
    #[config(default_t = 100 * TimeUnit::Millis)]
    pub poll_interval: Duration,
}

#[derive(Clone, Debug, DescribeConfig, DeserializeConfig)]
#[config(derive(Default))]
pub struct MempoolConfig {
    /// Max input size of a transaction to be accepted by mempool
    #[config(default_t = 128 * 1024 * 1024)]
    pub max_tx_input_bytes: usize,
}

/// Only used on the Main Node.
#[derive(Clone, Debug, DescribeConfig, DeserializeConfig)]
#[config(derive(Default))]
pub struct BatcherConfig {
    /// How long to keep a batch open before sealing it.
    #[config(default_t = Duration::from_secs(1))]
    pub batch_timeout: Duration,

    /// Max number of blocks per batch
    #[config(default_t = 10)]
    pub blocks_per_batch_limit: u64,
}

/// Only used on the Main Node.
#[derive(Clone, Debug, DescribeConfig, DeserializeConfig)]
#[config(derive(Default))]
pub struct ProverInputGeneratorConfig {
    /// Whether to enable debug output in RiscV binary.
    /// Also known as server_app.bin vs server_app_logging_enabled.bin
    #[config(default_t = false)]
    pub logging_enabled: bool,

    /// How many blocks should be worked on at once.
    /// The batcher will wait for block N to finish before starting block N + maximum_in_flight_blocks.
    #[config(default_t = 16)]
    pub maximum_in_flight_blocks: usize,
}

/// Only used on the Main Node.
#[derive(Clone, Debug, DescribeConfig, DeserializeConfig)]
#[config(derive(Default))]
pub struct ProverApiConfig {
<<<<<<< HEAD
=======
    /// Prover API address to listen on.
    #[config(default_t = "0.0.0.0:3124".into())]
    pub address: String,

    /// Enabled by default.
    /// Use `prover_fake_fri_provers_enabled=false` to disable fake fri provers.
>>>>>>> 3480dbcb
    #[config(nest)]
    pub fake_fri_provers: FakeFriProversConfig,

    #[config(nest)]
    /// Enabled by default.
    /// Use `prover_fake_snark_provers_enabled=false` to disable fake SNARK provers.
    ///
    /// Note that if SNARK provers are disabled but FRI fake provers are enabled,
    /// we'll still use fake SNARK proofs for fake FRI proofs -
    /// however, we won't turn real FRI proofs into fake ones - even on timeout.
    pub fake_snark_provers: FakeSnarkProversConfig,

    /// Timeout after which a prover job is assigned to another Fri Prover Worker.
    #[config(default_t = Duration::from_secs(300))]
    pub job_timeout: Duration,

    /// Max difference between the oldest and newest batch number being proven
    /// If the difference is larger than this, provers will not be assigned new jobs.
    /// We use max range instead of length limit to avoid having one old batch stuck -
    /// otherwise GaplessCommitter's buffer would grow indefinitely.
    #[config(default_t = 10)]
    pub max_assigned_batch_range: usize,

    /// Max number of FRI proofs that will be aggregated to a single SNARK job.
    #[config(default_t = 10)]
    pub max_fris_per_snark: usize,

    /// Default: backed by files under `./db/shared` folder.
    #[config(nest, default)]
    pub object_store: ObjectStoreConfig,
}

#[derive(Clone, Debug, DescribeConfig, DeserializeConfig)]
#[config(derive(Default))]
pub struct FakeFriProversConfig {
    /// Whether to enable the fake provers pool.
    #[config(default_t = true)]
    pub enabled: bool,

    /// Number of fake provers to run in parallel.
    #[config(default_t = 10)]
    pub workers: usize,

    /// Amount of time it takes to compute a proof for one batch.
    /// todo: Doesn't account for batch size at the moment
    #[config(default_t = Duration::from_millis(2000))]
    pub compute_time: Duration,

    /// Only pick up jobs that are this time old
    /// This gives real provers a head start when picking jobs
    #[config(default_t = Duration::from_millis(3000))]
    pub min_age: Duration,
}

#[derive(Clone, Debug, DescribeConfig, DeserializeConfig)]
#[config(derive(Default))]
pub struct FakeSnarkProversConfig {
    /// Whether to enable the fake provers pool.
    #[config(default_t = true)]
    pub enabled: bool,

    /// Only pick up jobs that are this time old.
    #[config(default_t = Duration::from_secs(10))]
    pub max_batch_age: Duration,
}

impl From<RpcConfig> for zksync_os_rpc::RpcConfig {
    fn from(c: RpcConfig) -> Self {
        Self {
            address: c.address,
            eth_call_gas: c.eth_call_gas,
            max_connections: c.max_connections,
            max_request_size: c.max_request_size,
            max_response_size: c.max_response_size,
            max_blocks_per_filter: c.max_blocks_per_filter,
            max_logs_per_response: c.max_logs_per_response,
            stale_filter_ttl: c.stale_filter_ttl,
        }
    }
}

impl From<SequencerConfig> for zksync_os_sequencer::config::SequencerConfig {
    fn from(c: SequencerConfig) -> Self {
        Self {
            block_time: c.block_time,
            max_transactions_in_block: c.max_transactions_in_block,
            block_dump_path: c.block_dump_path,
            block_replay_server_address: c.block_replay_server_address,
            block_replay_download_address: c.block_replay_download_address,
            block_gas_limit: c.block_gas_limit,
            block_pubdata_limit_bytes: c.block_pubdata_limit_bytes,
        }
    }
}

impl L1SenderConfig {
    fn into_lib_l1_sender_config<Input>(
        self,
        operator_pk: SecretString,
    ) -> zksync_os_l1_sender::config::L1SenderConfig<Input> {
        zksync_os_l1_sender::config::L1SenderConfig {
            operator_pk,
            max_fee_per_gas_gwei: self.max_fee_per_gas_gwei,
            max_priority_fee_per_gas_gwei: self.max_priority_fee_per_gas_gwei,
            command_limit: self.command_limit,
            poll_interval: self.poll_interval,
            phantom_data: Default::default(),
        }
    }
}
impl From<L1SenderConfig> for zksync_os_l1_sender::config::L1SenderConfig<CommitCommand> {
    fn from(c: L1SenderConfig) -> Self {
        let pk = c.operator_commit_pk.clone();
        c.into_lib_l1_sender_config(pk)
    }
}

impl From<L1SenderConfig> for zksync_os_l1_sender::config::L1SenderConfig<ProofCommand> {
    fn from(c: L1SenderConfig) -> Self {
        let pk = c.operator_prove_pk.clone();
        c.into_lib_l1_sender_config(pk)
    }
}
impl From<L1SenderConfig> for zksync_os_l1_sender::config::L1SenderConfig<ExecuteCommand> {
    fn from(c: L1SenderConfig) -> Self {
        let pk = c.operator_execute_pk.clone();
        c.into_lib_l1_sender_config(pk)
    }
}

impl From<L1WatcherConfig> for zksync_os_l1_watcher::L1WatcherConfig {
    fn from(c: L1WatcherConfig) -> Self {
        Self {
            max_blocks_to_process: c.max_blocks_to_process,
            poll_interval: c.poll_interval,
        }
    }
}<|MERGE_RESOLUTION|>--- conflicted
+++ resolved
@@ -8,12 +8,7 @@
 use zksync_os_l1_sender::commands::execute::ExecuteCommand;
 use zksync_os_l1_sender::commands::prove::ProofCommand;
 use zksync_os_object_store::ObjectStoreConfig;
-<<<<<<< HEAD
 use zksync_os_observability::PrometheusExporterConfig;
-pub use zksync_os_rpc::RpcConfig;
-pub use zksync_os_sequencer::config::SequencerConfig;
-=======
->>>>>>> 3480dbcb
 
 /// Configuration for the sequencer node.
 /// Includes configurations of all subsystems.
@@ -30,19 +25,8 @@
     pub batcher_config: BatcherConfig,
     pub prover_input_generator_config: ProverInputGeneratorConfig,
     pub prover_api_config: ProverApiConfig,
-<<<<<<< HEAD
     pub prometheus_config: PrometheusExporterConfig,
-}
-
-#[derive(Clone, Debug, DescribeConfig, DeserializeConfig)]
-#[config(derive(Default))]
-pub struct MempoolConfig {
-    /// Max input size of a transaction to be accepted by mempool
-    #[config(default_t = 128 * 1024 * 1024)]
-    pub max_tx_input_bytes: usize,
-=======
     pub status_server_config: StatusServerConfig,
->>>>>>> 3480dbcb
 }
 
 /// "Umbrella" config for the node.
@@ -55,7 +39,6 @@
     #[config(default_t = "http://localhost:8545".into())]
     pub l1_rpc_url: String,
 
-<<<<<<< HEAD
     /// Address meant to be exposed to the world.
     /// Provides JSON RPC and block replays.
     #[config(default_t = "0.0.0.0:3050".into())]
@@ -64,6 +47,22 @@
     /// Address that consolidates debug APIs, metrics.
     #[config(default_t = "0.0.0.0:3312".into())]
     pub private_address: String,
+
+    /// Min number of blocks to replay on restart
+    /// Depending on L1/persistence state, we may need to replay more blocks than this number
+    /// In some cases, we need to replay the whole blockchain (e.g. switching state backends) -
+    /// in such cases a warning is logged.
+    #[config(default_t = 10)]
+    pub min_blocks_to_replay: usize,
+
+    /// Path to the directory for persistence (eg RocksDB) - will contain both state and repositories' DBs
+    #[config(default_t = "./db/node1".into())]
+    pub rocks_db_path: PathBuf,
+
+    /// State backend to use. When changed, a replay of all blocks may be needed.
+    #[config(default_t = StateBackendConfig::FullDiffs)]
+    #[config(with = Serde![str])]
+    pub state_backend: StateBackendConfig,
 
     /// Min number of blocks to retain in memory
     /// it defines the blocks for which the node can handle API requests
@@ -74,41 +73,6 @@
     #[config(default_t = 512)]
     pub blocks_to_retain_in_memory: usize,
 
-=======
->>>>>>> 3480dbcb
-    /// Min number of blocks to replay on restart
-    /// Depending on L1/persistence state, we may need to replay more blocks than this number
-    /// In some cases, we need to replay the whole blockchain (e.g. switching state backends) -
-    /// in such cases a warning is logged.
-    #[config(default_t = 10)]
-    pub min_blocks_to_replay: usize,
-
-    /// Path to the directory for persistence (eg RocksDB) - will contain both state and repositories' DBs
-    #[config(default_t = "./db/node1".into())]
-    pub rocks_db_path: PathBuf,
-
-<<<<<<< HEAD
-    /// Whether to store full diffs or compacted state
-=======
-    /// Prometheus address to listen on.
-    #[config(default_t = 3312)]
-    pub prometheus_port: u16,
-
-    /// State backend to use. When changed, a replay of all blocks may be needed.
->>>>>>> 3480dbcb
-    #[config(default_t = StateBackendConfig::FullDiffs)]
-    #[config(with = Serde![str])]
-    pub state_backend: StateBackendConfig,
-
-    /// Min number of blocks to retain in memory
-    /// it defines the blocks for which the node can handle API requests
-    /// older blocks will be compacted into RocksDb - and thus unavailable for `eth_call`.
-    ///
-    /// Currently, it affects both the storage logs (for Compacted state impl - see `state` crate for details)
-    /// and repositories (see `repositories` package in this crate)
-    #[config(default_t = 512)]
-    pub blocks_to_retain_in_memory: usize,
-
     /// If set - initialize the configs based off the values from the yaml files from that directory.
     pub zkstack_cli_config_dir: Option<String>,
 }
@@ -190,10 +154,6 @@
 #[derive(Clone, Debug, DescribeConfig, DeserializeConfig)]
 #[config(derive(Default))]
 pub struct RpcConfig {
-    /// JSON-RPC address to listen on.
-    #[config(default_t = "0.0.0.0:3050".into())]
-    pub address: String,
-
     /// Gas limit of transactions executed via eth_call
     #[config(default_t = 10000000)]
     pub eth_call_gas: usize,
@@ -314,15 +274,8 @@
 #[derive(Clone, Debug, DescribeConfig, DeserializeConfig)]
 #[config(derive(Default))]
 pub struct ProverApiConfig {
-<<<<<<< HEAD
-=======
-    /// Prover API address to listen on.
-    #[config(default_t = "0.0.0.0:3124".into())]
-    pub address: String,
-
     /// Enabled by default.
     /// Use `prover_fake_fri_provers_enabled=false` to disable fake fri provers.
->>>>>>> 3480dbcb
     #[config(nest)]
     pub fake_fri_provers: FakeFriProversConfig,
 
@@ -392,7 +345,6 @@
 impl From<RpcConfig> for zksync_os_rpc::RpcConfig {
     fn from(c: RpcConfig) -> Self {
         Self {
-            address: c.address,
             eth_call_gas: c.eth_call_gas,
             max_connections: c.max_connections,
             max_request_size: c.max_request_size,
@@ -410,7 +362,6 @@
             block_time: c.block_time,
             max_transactions_in_block: c.max_transactions_in_block,
             block_dump_path: c.block_dump_path,
-            block_replay_server_address: c.block_replay_server_address,
             block_replay_download_address: c.block_replay_download_address,
             block_gas_limit: c.block_gas_limit,
             block_pubdata_limit_bytes: c.block_pubdata_limit_bytes,
