--- conflicted
+++ resolved
@@ -79,12 +79,7 @@
 use zksync_os_storage::in_memory::Finality;
 use zksync_os_storage::lazy::RepositoryManager;
 use zksync_os_storage_api::{
-<<<<<<< HEAD
-    FinalityStatus, ReadFinality, ReadReplay, ReadRepository, ReadStateHistory, RepositoryBlock,
-    WriteState,
-=======
     FinalityStatus, ReadFinality, ReadReplay, ReadRepository, ReadStateHistory, WriteState,
->>>>>>> 32aff657
 };
 
 const BLOCK_REPLAY_WAL_DB_NAME: &str = "block_replay_wal";
@@ -626,11 +621,7 @@
         })
         .pipe(Batcher {
             chain_id,
-<<<<<<< HEAD
-            chain_address: node_state_on_startup.l1_state.diamond_proxy,
-=======
             chain_address: node_state_on_startup.l1_state.diamond_proxy_address(),
->>>>>>> 32aff657
             first_block_to_process: batcher_subsystem_first_block_to_process,
             last_persisted_block: node_state_on_startup.repositories_persisted_block,
             pubdata_limit_bytes: config.sequencer_config.block_pubdata_limit_bytes,
