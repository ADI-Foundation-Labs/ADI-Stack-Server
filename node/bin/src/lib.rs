#![feature(allocator_api)]
#![allow(incomplete_features)]
#![feature(generic_const_exprs)]
mod batch_sink;
pub mod batcher;
pub mod block_replay_storage;
pub mod config;
mod metadata;
mod node_state_on_startup;
pub mod prover_api;
mod prover_input_generator;
mod replay_transport;
pub mod reth_state;
mod state_initializer;
pub mod tree_manager;
mod util;
pub mod zkstack_config;

use crate::batch_sink::BatchSink;
use crate::batcher::{Batcher, util::load_genesis_stored_batch_info};
use crate::block_replay_storage::BlockReplayStorage;
use crate::config::{Config, L1SenderConfig, ProverApiConfig};
use crate::metadata::NODE_VERSION;
use crate::node_state_on_startup::NodeStateOnStartup;
use crate::prover_api::fake_fri_provers_pool::FakeFriProversPool;
use crate::prover_api::fri_job_manager::FriJobManager;
use crate::prover_api::gapless_committer::GaplessCommitter;
use crate::prover_api::proof_storage::ProofStorage;
use crate::prover_api::prover_server;
use crate::prover_api::snark_job_manager::{FakeSnarkProver, SnarkJobManager};
use crate::prover_input_generator::ProverInputGenerator;
use crate::replay_transport::{replay_receiver, replay_server};
use crate::reth_state::ZkClient;
use crate::state_initializer::StateInitializer;
use crate::tree_manager::TreeManager;
use crate::util::peekable_receiver::PeekableReceiver;
use alloy::network::EthereumWallet;
use alloy::providers::{Provider, ProviderBuilder, WalletProvider};
use alloy::signers::local::PrivateKeySigner;
use anyhow::{Context, Result};
use futures::FutureExt;
use futures::StreamExt;
use futures::stream::BoxStream;
use proxy::run_proxy;
use ruint::aliases::U256;
use smart_config::value::ExposeSecret;
use std::path::Path;
use std::sync::Arc;
use std::time::{Duration, Instant, SystemTime, UNIX_EPOCH};
use tokio::sync::mpsc::{Receiver, Sender};
use tokio::sync::{oneshot, watch};
use tokio::task::JoinSet;
use zk_ee::system::metadata::BlockHashes;
use zk_os_forward_system::run::BlockOutput;
use zksync_os_genesis::Genesis;
use zksync_os_l1_sender::batcher_model::{BatchEnvelope, FriProof, ProverInput};
use zksync_os_l1_sender::commands::commit::CommitCommand;
use zksync_os_l1_sender::commands::execute::ExecuteCommand;
use zksync_os_l1_sender::commands::prove::ProofCommand;
use zksync_os_l1_sender::l1_discovery::{L1State, get_l1_state};
use zksync_os_l1_sender::run_l1_sender;
use zksync_os_l1_watcher::{L1CommitWatcher, L1ExecuteWatcher, L1TxWatcher};
use zksync_os_merkle_tree::{MerkleTreeForReading, RocksDBWrapper};
use zksync_os_object_store::ObjectStoreFactory;
use zksync_os_observability::GENERAL_METRICS;
use zksync_os_priority_tree::PriorityTreeManager;
use zksync_os_rpc::{RpcStorage, run_jsonrpsee_server};
use zksync_os_sequencer::execution::block_context_provider::BlockContextProvider;
use zksync_os_sequencer::execution::run_sequencer_actor;
use zksync_os_sequencer::model::blocks::{BlockCommand, ProduceCommand};
use zksync_os_status_server::run_status_server;
use zksync_os_storage::in_memory::Finality;
use zksync_os_storage::lazy::RepositoryManager;
use zksync_os_storage_api::{
    FinalityStatus, ReadReplay, ReadRepository, ReadStateHistory, ReplayRecord, RepositoryBlock,
    WriteState,
};

const BLOCK_REPLAY_WAL_DB_NAME: &str = "block_replay_wal";
const TREE_DB_NAME: &str = "tree";
const REPOSITORY_DB_NAME: &str = "repository";

#[allow(clippy::too_many_arguments)]
pub async fn run<State: ReadStateHistory + WriteState + StateInitializer + Clone>(
    _stop_receiver: watch::Receiver<bool>,
    config: Config,
) {
    let node_version: semver::Version = NODE_VERSION.parse().unwrap();
    let role: &'static str = if config.sequencer_config.is_main_node() {
        "main_node"
    } else {
        "external_node"
    };

    let process_started_at = Instant::now();
    GENERAL_METRICS.process_started_at[&(NODE_VERSION, role)].set(
        SystemTime::now()
            .duration_since(UNIX_EPOCH)
            .unwrap()
            .as_secs() as i64,
    );

    tracing::info!(version = %node_version, role, "Initializing Node");

    let (blocks_for_batcher_subsystem_sender, blocks_for_batcher_subsystem_receiver) =
        tokio::sync::mpsc::channel::<(BlockOutput, ReplayRecord)>(5);

    // Channel between L1Watcher and Sequencer
    let (l1_transactions_sender, l1_transactions) = tokio::sync::mpsc::channel(5);

    tracing::info!("Initializing BatchStorage");
    let batch_storage = ProofStorage::new(
        ObjectStoreFactory::new(config.prover_api_config.object_store.clone())
            .create_store()
            .await
            .unwrap(),
    );

    tracing::info!("Initializing BlockReplayStorage");

    let block_replay_storage = BlockReplayStorage::new(
        config.general_config.rocks_db_path.clone(),
        config.genesis_config.chain_id,
        node_version.clone(),
    );

    // This is the only place where we initialize L1 provider, every component shares the same
    // cloned provider.
    let l1_provider = ProviderBuilder::new()
        .wallet(EthereumWallet::new(PrivateKeySigner::random()))
        .connect(&config.general_config.l1_rpc_url)
        .await
        .expect("failed to connect to L1 api");

    tracing::info!("Reading L1 state");
    let mut l1_state = get_l1_state(
        &l1_provider,
        config.genesis_config.bridgehub_address,
        config.genesis_config.chain_id,
    )
    .await
    .expect("Failed to read L1 state");
    if config.sequencer_config.is_main_node() {
        // On a main node, we need to wait for the pending L1 transactions (commit/prove/execute) to be mined before proceeding.
        l1_state = l1_state
            .wait_to_finalize(&l1_provider, config.genesis_config.chain_id)
            .await
            .expect("failed to wait for L1 state finalization");
    }
    tracing::info!(?l1_state, "L1 state");
    l1_state.report_metrics();

    tracing::info!("Initializing TreeManager");
    let tree_wrapper = TreeManager::tree_wrapper(Path::new(
        &config.general_config.rocks_db_path.join(TREE_DB_NAME),
    ));

    let genesis = Genesis::new(
        config.genesis_config.genesis_input_path.clone(),
        l1_provider.clone().erased(),
        l1_state.diamond_proxy,
    );

    // Channel between `Sequencer` and `Tree` - note that sequencer doesn't need tree to continue so it can be async.
    // Only Batcher Subsystem depends on the tree, but we run it on ENs as well for quick failover.
    let (tree_sender, tree_receiver) = tokio::sync::mpsc::channel::<BlockOutput>(5);

    tracing::info!("Initializing RepositoryManager");
    let repositories = RepositoryManager::new(
        config.general_config.blocks_to_retain_in_memory,
        config.general_config.rocks_db_path.join(REPOSITORY_DB_NAME),
        &genesis,
    );

    let state = State::new(&config.general_config, &genesis).await;

    tracing::info!("Initializing mempools");
    let l2_mempool = zksync_os_mempool::in_memory(
        ZkClient::new(
            repositories.clone(),
            state.clone(),
            config.genesis_config.chain_id,
        ),
        config.mempool_config.max_tx_input_bytes,
    );

    let (tree_manager, persistent_tree) =
        TreeManager::new(tree_wrapper.clone(), tree_receiver, &genesis);

    let (last_committed_block, last_proved_block, last_executed_block) =
        commit_proof_execute_block_numbers(&l1_state, &batch_storage).await;

    let node_startup_state = NodeStateOnStartup {
        is_main_node: config.sequencer_config.is_main_node(),
        l1_state,
        state_block_range_available: state.block_range_available(),
        block_replay_storage_last_block: block_replay_storage.latest_block().unwrap_or(0),
        tree_last_block: tree_manager
            .last_processed_block()
            .expect("cannot read tree last processed block after initialization"),
        repositories_persisted_block: repositories.get_latest_block(),
        last_committed_block,
        last_proved_block,
        last_executed_block,
    };

    let desired_starting_block = [
        node_startup_state
            .block_replay_storage_last_block
            .saturating_sub(config.general_config.min_blocks_to_replay as u64),
        node_startup_state.last_committed_block + 1,
        node_startup_state.repositories_persisted_block + 1,
        node_startup_state.tree_last_block + 1,
        state.block_range_available().end() + 1,
    ]
    .into_iter()
    .min()
    .unwrap();

    let starting_block = if desired_starting_block < state.block_range_available().start() + 1 {
        tracing::warn!(
            desired_starting_block,
            min_block_available_in_state = state.block_range_available().start() + 1,
            "Desired starting block is not available in state. Starting from zero."
        );
        1
    } else {
        desired_starting_block
    };

    tracing::info!(
        config.general_config.min_blocks_to_replay,
        ?node_startup_state,
        starting_block,
        "Node state on startup"
    );

    node_startup_state.assert_consistency();

    tracing::info!("Initializing L1 Watchers");
    let finality_storage = Finality::new(FinalityStatus {
        last_committed_block,
        last_executed_block,
    });

    let mut tasks: JoinSet<()> = JoinSet::new();
    tasks.spawn(tree_manager.run_loop().map(report_exit("TREE server")));
    tasks.spawn(
        L1CommitWatcher::new(
            config.l1_watcher_config.clone().into(),
            l1_provider.clone().erased(),
            node_startup_state.l1_state.diamond_proxy,
            finality_storage.clone(),
            batch_storage.clone(),
        )
        .await
        .expect("failed to start L1 commit watcher")
        .run()
        .map(report_exit("L1 commit watcher")),
    );

    tasks.spawn(
        L1ExecuteWatcher::new(
            config.l1_watcher_config.clone().into(),
            l1_provider.clone().erased(),
            node_startup_state.l1_state.diamond_proxy,
            finality_storage.clone(),
            batch_storage.clone(),
        )
        .await
        .expect("failed to start L1 execute watcher")
        .run()
        .map(report_exit("L1 execute watcher")),
    );

    let first_replay_record = block_replay_storage.get_replay_record(starting_block);
    assert!(
        first_replay_record.is_some() || starting_block == 1,
        "Unless it's a new chain, replay record must exist"
    );

    let next_l1_priority_id = first_replay_record
        .as_ref()
        .map_or(0, |record| record.starting_l1_priority_id);

    tasks.spawn(
        L1TxWatcher::new(
            config.l1_watcher_config.clone().into(),
            l1_provider.clone().erased(),
            node_startup_state.l1_state.diamond_proxy,
            l1_transactions_sender,
            next_l1_priority_id,
        )
        .await
        .expect("failed to start L1 transaction watcher")
        .run()
        .map(report_exit("L1 transaction watcher")),
    );

    // ======== Start Status Server ========
    tasks.spawn(
        run_status_server(
            config.status_server_config.address.clone(),
            _stop_receiver.clone(),
        )
        .map(report_exit("Status server")),
    );

    // =========== Start JSON RPC ========

    let rpc_storage = RpcStorage::new(
        repositories.clone(),
        block_replay_storage.clone(),
        finality_storage,
        batch_storage.clone(),
        state.clone(),
    );

    let (json_rpc_port_sender, json_rpc_port) = oneshot::channel();
    tasks.spawn(
        run_jsonrpsee_server(
<<<<<<< HEAD
            config.rpc_config.clone(),
            json_rpc_port_sender,
=======
            config.rpc_config.clone().into(),
>>>>>>> 3480dbcb
            config.genesis_config.chain_id,
            node_startup_state.l1_state.bridgehub,
            rpc_storage,
            l2_mempool.clone(),
        )
        .map(report_exit("JSON-RPC server")),
    );

    // ========== Start BlockContextProvider and its state ===========
    tracing::info!("Initializing BlockContextProvider");

    let previous_block_timestamp: u64 = first_replay_record
        .as_ref()
        .map_or(0, |record| record.block_context.timestamp); // if no previous block, assume genesis block

    let block_hashes_for_next_block = first_replay_record
        .as_ref()
        .map(|record| record.block_context.block_hashes)
        .unwrap_or_else(|| block_hashes_for_first_block(&repositories));

    let command_block_context_provider = BlockContextProvider::new(
        next_l1_priority_id,
        l1_transactions,
        l2_mempool,
        block_hashes_for_next_block,
        previous_block_timestamp,
        config.genesis_config.chain_id,
        config.sequencer_config.block_gas_limit,
        config.sequencer_config.block_pubdata_limit_bytes,
        node_version,
        genesis,
    );

    // ========== Start Sequencer ===========
    let (block_replay_port_sender, block_replay_port) = oneshot::channel();
    tasks.spawn(
        replay_server(block_replay_storage.clone(), block_replay_port_sender)
            .map(report_exit("replay server")),
    );
    {
        let state = state.clone();
        let block_replay_storage = block_replay_storage.clone();
        let repositories = repositories.clone();
        let sequencer_config = config.sequencer_config.clone();

        tasks.spawn(async move {
            let block_stream = if let Some(replay_download_address) =
                &sequencer_config.block_replay_download_address
            {
                // External Node
                match replay_receiver(starting_block, replay_download_address).await {
                    Ok(stream) => stream,
                    Err(e) => {
                        tracing::error!("Failed to connect to main node to receive blocks: {e}");
                        return;
                    }
                }
            } else {
                // Main Node
                command_source(
                    &block_replay_storage,
                    starting_block,
                    sequencer_config.block_time,
                    sequencer_config.max_transactions_in_block,
                )
            };

            run_sequencer_actor(
                block_stream,
                blocks_for_batcher_subsystem_sender,
                tree_sender,
                command_block_context_provider,
                state,
                block_replay_storage.clone(),
                repositories,
                sequencer_config.into(),
            )
            .map(report_exit("Sequencer server"))
            .await
        });
    }
    let repositories_clone = repositories.clone();
    tasks.spawn(async move {
        repositories_clone
            .run_persist_loop()
            .map(|_| tracing::warn!("repositories.run_persist_loop() unexpectedly exited"))
            .await
    });
    let state_clone = state.clone();
    tasks.spawn(async move {
        state_clone
            .compact_periodically_optional()
            .map(|_| tracing::warn!("state.compact_periodically() unexpectedly exited"))
            .await;
    });

    let general_config = config.general_config.clone();

    let (prometheus_port_sender, prometheus_port) = oneshot::channel();
    tasks.spawn(
        config
            .prometheus_config
            .clone()
            .run(prometheus_port_sender, _stop_receiver.clone())
            .map(report_exit("Prometheus exporter")),
    );

    let mut prover_api_port = None;

    if config.sequencer_config.is_main_node() {
        // Main Node
        let (prover_api_port_sink, prover_api_port_source) = oneshot::channel();
        let genesis_block = repositories
            .get_block_by_number(0)
            .expect("Failed to read genesis block from repositories")
            .expect("Missing genesis block in repositories");
        run_batcher_subsystem(
            config,
            l1_provider.clone(),
            genesis_block,
            persistent_tree,
            batch_storage,
            node_startup_state,
            blocks_for_batcher_subsystem_receiver,
            block_replay_storage,
            &mut tasks,
            state,
            prover_api_port_sink,
            _stop_receiver.clone(),
        )
        .await;
        prover_api_port = Some(prover_api_port_source.await.unwrap());
    } else {
        // External Node
        run_batcher_channel_drain(
            _stop_receiver.clone(),
            blocks_for_batcher_subsystem_receiver,
        )
        .await;
    };
<<<<<<< HEAD

    tasks.spawn(
        run_proxy(
            general_config.public_address,
            proxy::Routes::default()
                .add_route(b"GET", b"/", json_rpc_port.await.unwrap())
                .add_route(b"POST", b"/block_replays", block_replay_port.await.unwrap()),
        )
        .map(report_exit("Public proxy")),
    );

    let mut private_routes =
        proxy::Routes::default().add_route(b"GET", b"/", prometheus_port.await.unwrap());
    if let Some(prover_api_port) = prover_api_port {
        private_routes = private_routes.add_route(b"POST", b"/prover-jobs", prover_api_port);
    }

    tasks.spawn(
        run_proxy(general_config.private_address, private_routes).map(report_exit("Private proxy")),
    );

    // Wait until some task has died. The rest are killed when the TaskSet is dropped
=======
    let startup_time = process_started_at.elapsed();
    GENERAL_METRICS.startup_time[&"total"].set(startup_time.as_secs_f64());
    tracing::info!("All components initialized in {startup_time:?}");
>>>>>>> 3480dbcb
    tasks.join_next().await;
    tracing::info!("One of the subsystems exited - exiting process.");
}

fn command_source(
    block_replay_wal: &BlockReplayStorage,
    block_to_start: u64,
    block_time: Duration,
    max_transactions_in_block: usize,
) -> BoxStream<BlockCommand> {
    let last_block_in_wal = block_replay_wal.latest_block().unwrap_or(0);
    tracing::info!(last_block_in_wal, "Last block in WAL: {last_block_in_wal}");
    tracing::info!(block_to_start, "block_to_start: {block_to_start}");

    // Stream of replay commands from WAL
    let replay_wal_stream: BoxStream<BlockCommand> =
        Box::pin(block_replay_wal.replay_commands_from(block_to_start));

    // Combined source: run WAL replay first, then produce blocks from mempool
    let produce_stream: BoxStream<BlockCommand> =
        futures::stream::unfold(last_block_in_wal + 1, move |block_number| async move {
            Some((
                BlockCommand::Produce(ProduceCommand {
                    block_number,
                    block_time,
                    max_transactions_in_block,
                }),
                block_number + 1,
            ))
        })
        .boxed();
    let stream = replay_wal_stream.chain(produce_stream);
    stream.boxed()
}

/// Only for EN - we still populate channels destined for the batcher subsystem -
/// need to drain them to not get stuck
async fn run_batcher_channel_drain(
    _stop_receiver: watch::Receiver<bool>,
    mut blocks_for_batcher_subsystem_receiver: Receiver<(BlockOutput, ReplayRecord)>,
) {
    //todo
    tokio::spawn(
        async move { while blocks_for_batcher_subsystem_receiver.recv().await.is_some() {} },
    );
}

/// Only for Main Node
#[allow(clippy::too_many_arguments)]
async fn run_batcher_subsystem<State: ReadStateHistory + Clone>(
    config: Config,
    l1_provider: impl Provider + WalletProvider<Wallet = EthereumWallet> + Clone + 'static,
    genesis_block: RepositoryBlock,
    persistent_tree: MerkleTreeForReading<RocksDBWrapper>,
    batch_storage: ProofStorage,
    node_state_on_startup: NodeStateOnStartup,
    blocks_for_batcher_subsystem_receiver: Receiver<(BlockOutput, ReplayRecord)>,
    block_replay_storage: BlockReplayStorage,
    tasks: &mut JoinSet<()>,
    state: State,
    prover_api_port_sink: oneshot::Sender<u16>,
    _stop_receiver: watch::Receiver<bool>,
) {
    // Batcher-specific async channels

    // Channel between `ProverInputGenerator` and `Batcher`
    let (blocks_for_batcher_sender, blocks_for_batcher_receiver) =
        tokio::sync::mpsc::channel::<(BlockOutput, ReplayRecord, ProverInput)>(10);

    // Channel between `Batcher` and `ProverAPI`
    let (batch_for_proving_sender, batch_for_prover_receiver) =
        tokio::sync::mpsc::channel::<BatchEnvelope<ProverInput>>(5);

    // Channel between between `ProverAPI` and `GaplessCommitter`
    let (batch_with_proof_sender, batch_with_proof_receiver) =
        tokio::sync::mpsc::channel::<BatchEnvelope<FriProof>>(5);

    // Channel between `GaplessCommitter` and `L1Committer`
    let (batch_for_commit_sender, batch_for_commit_receiver) =
        tokio::sync::mpsc::channel::<CommitCommand>(5);

    // Channel between `SnarkJobManager` and `L1ProofSubmitter`
    let (batch_for_l1_proving_sender, batch_for_l1_proving_receiver) =
        tokio::sync::mpsc::channel::<ProofCommand>(5);

    // Channel between `PriorityTree` and `L1Executor`
    let (batch_for_execute_sender, batch_for_execute_receiver) =
        tokio::sync::mpsc::channel::<ExecuteCommand>(5);

    // Channel between `L1Executor` and `BatchSink`
    let (fully_processed_batch_sender, fully_processed_batch_receiver) =
        tokio::sync::mpsc::channel::<BatchEnvelope<FriProof>>(5);

    let last_committed_batch_info = if node_state_on_startup.l1_state.last_committed_batch == 0 {
        load_genesis_stored_batch_info(genesis_block, persistent_tree.clone()).await
    } else {
        batch_storage
            .get(node_state_on_startup.l1_state.last_committed_batch)
            .await
            .expect("Failed to get last committed block from proof storage")
            .expect("Committed batch is not present in proof storage")
            .batch
            .commit_batch_info
            .into()
    };

    let committed_batch = batch_storage
        .get(node_state_on_startup.l1_state.last_committed_batch)
        .await
        .expect("failed to load proof for last_committed_batch");
    assert!(
        node_state_on_startup.l1_state.last_committed_batch == 0 || committed_batch.is_some(),
        "Inconsistent batch numbers: committed batch not found in proof storage."
    );

    // There may be batches that are Committed but not Proven on L1 yet, or Proven but not Executed yet.
    // We will reschedule them by loading `BatchEnvelope`s from ProofStorage
    // and sending them to the corresponding channels.
    // Target components don't differentiate whether a batch was rescheduled or loaded during normal operations

    let committed_not_proven_batches =
        get_committed_not_proven_batches(&node_state_on_startup.l1_state, &batch_storage)
            .await
            .expect("Cannot get committed not proven batches");

    let proven_not_executed_batches =
        get_proven_not_executed_batches(&node_state_on_startup.l1_state, &batch_storage)
            .await
            .expect("Cannot get proven not executed batches");

    // We need to adopt capacity in accordance to the number of batches that we need to reschedule.
    // Otherwise it's possible that not all rescheduled batches fit into the channel.
    // todo: This may theoretical grow every time node restarts.
    //  Alternatively, we can start processing messages from these channels in parallel with rescheduling -
    //  but then we should defer launching real senders before all pending are processed

    // Channel between `L1Committer` and `SnarkJobManager`
    let (batch_for_snark_sender, batch_for_snark_receiver) =
        tokio::sync::mpsc::channel::<BatchEnvelope<FriProof>>(
            committed_not_proven_batches.len().max(10),
        );

    // Channel between `L1ProofSubmitter` and `PriorityTree`
    let (batch_for_priority_tree_sender, batch_for_priority_tree_receiver) =
        tokio::sync::mpsc::channel::<BatchEnvelope<FriProof>>(
            proven_not_executed_batches.len().max(10),
        );

    reschedule_committed_not_proved_batches(committed_not_proven_batches, &batch_for_snark_sender)
        .await
        .expect("reschedule not proven batches");
    reschedule_proven_not_executed_batches(
        proven_not_executed_batches,
        &batch_for_priority_tree_sender,
    )
    .await
    .expect("reschedule not executed batches");

    let batcher_subsystem_first_block_to_process = node_state_on_startup.last_committed_block + 1;
    tracing::info!("Initializing Batcher");
    let batcher = Batcher::new(
        config.genesis_config.chain_id,
        node_state_on_startup.l1_state.diamond_proxy,
        batcher_subsystem_first_block_to_process,
        node_state_on_startup.repositories_persisted_block,
        config.sequencer_config.block_pubdata_limit_bytes,
        config.batcher_config,
        PeekableReceiver::new(blocks_for_batcher_receiver),
        batch_for_proving_sender,
        persistent_tree.clone(),
    );
    tasks.spawn(
        batcher
            .run_loop(last_committed_batch_info)
            .map(report_exit("Batcher")),
    );

    tracing::info!("Initializing ProverInputGenerator");
    let prover_input_generator = ProverInputGenerator::new(
        config.prover_input_generator_config.logging_enabled,
        config
            .prover_input_generator_config
            .maximum_in_flight_blocks,
        batcher_subsystem_first_block_to_process,
        blocks_for_batcher_subsystem_receiver,
        blocks_for_batcher_sender,
        persistent_tree,
        state.clone(),
    );
    tasks.spawn(
        prover_input_generator
            .run_loop()
            .map(report_exit("ProverInputGenerator")),
    );

    let fri_job_manager = Arc::new(FriJobManager::new(
        batch_for_prover_receiver,
        batch_with_proof_sender,
        config.prover_api_config.job_timeout,
        config.prover_api_config.max_assigned_batch_range,
    ));

    let snark_job_manager = Arc::new(SnarkJobManager::new(
        PeekableReceiver::new(batch_for_snark_receiver),
        batch_for_l1_proving_sender,
        config.prover_api_config.max_fris_per_snark,
    ));

    let prover_gapless_committer = GaplessCommitter::new(
        node_state_on_startup.l1_state.last_committed_batch + 1,
        batch_with_proof_receiver,
        batch_storage.clone(),
        batch_for_commit_sender,
        node_state_on_startup.l1_state.da_input_mode,
    );

    tasks.spawn(
        prover_gapless_committer
            .run()
            .map(report_exit("prover_gapless_committer")),
    );

    tasks.spawn(
        prover_server::run(
            fri_job_manager.clone(),
            snark_job_manager.clone(),
            batch_storage.clone(),
            prover_api_port_sink,
        )
        .map(report_exit("prover_server_job")),
    );

    if config.prover_api_config.fake_fri_provers.enabled {
        run_fake_fri_provers(&config.prover_api_config, tasks, fri_job_manager);
    }

    if config.prover_api_config.fake_snark_provers.enabled {
        run_fake_snark_provers(&config.prover_api_config, tasks, snark_job_manager);
    }

    let (l1_committer, l1_proof_submitter, l1_executor) = run_l1_senders(
        config.l1_sender_config,
        l1_provider,
        batch_for_commit_receiver,
        batch_for_snark_sender,
        batch_for_l1_proving_receiver,
        batch_for_priority_tree_sender,
        batch_for_execute_receiver,
        fully_processed_batch_sender,
        &node_state_on_startup.l1_state,
    );
    tasks.spawn(l1_committer.map(report_exit("L1 committer")));
    tasks.spawn(l1_proof_submitter.map(report_exit("L1 proof submitter")));
    tasks.spawn(l1_executor.map(report_exit("L1 executor")));

    tasks.spawn(
        PriorityTreeManager::new(
            block_replay_storage.clone(),
            node_state_on_startup.last_executed_block,
            batch_for_priority_tree_receiver,
            batch_for_execute_sender,
        )
        .unwrap()
        .run()
        .map(report_exit("Priority tree manager")),
    );

    tasks.spawn(
        BatchSink::new(fully_processed_batch_receiver)
            .run()
            .map(report_exit("batch_sink")),
    );
}

fn block_hashes_for_first_block(repositories: &RepositoryManager) -> BlockHashes {
    let mut block_hashes = BlockHashes::default();
    let genesis_block = repositories
        .get_block_by_number(0)
        .expect("Failed to read genesis block from repositories")
        .expect("Missing genesis block in repositories");
    block_hashes.0[255] = U256::from_be_slice(genesis_block.hash().as_slice());
    block_hashes
}

fn report_exit<T, E: std::fmt::Display>(name: &'static str) -> impl Fn(Result<T, E>) {
    move |result| match result {
        Ok(_) => tracing::warn!("{name} unexpectedly exited"),
        Err(e) => tracing::error!("{name} failed: {e:#}"),
    }
}

#[allow(clippy::too_many_arguments)]
fn run_l1_senders(
    l1_sender_config: L1SenderConfig,
    provider: impl Provider + WalletProvider<Wallet = EthereumWallet> + Clone + 'static,

    batch_for_commit_receiver: Receiver<CommitCommand>,
    batch_for_snark_sender: Sender<BatchEnvelope<FriProof>>,

    batch_for_l1_proving_receiver: Receiver<ProofCommand>,
    batch_for_priority_tree_sender: Sender<BatchEnvelope<FriProof>>,

    batch_for_execute_receiver: Receiver<ExecuteCommand>,
    fully_processed_batch_sender: Sender<BatchEnvelope<FriProof>>,

    l1_state: &L1State,
) -> (
    impl Future<Output = Result<()>> + 'static,
    impl Future<Output = Result<()>> + 'static,
    impl Future<Output = Result<()>> + 'static,
) {
    if l1_sender_config.operator_commit_pk.expose_secret()
        == l1_sender_config.operator_prove_pk.expose_secret()
        || l1_sender_config.operator_prove_pk.expose_secret()
            == l1_sender_config.operator_execute_pk.expose_secret()
        || l1_sender_config.operator_execute_pk.expose_secret()
            == l1_sender_config.operator_commit_pk.expose_secret()
    {
        // important: don't replace this with `assert_ne` etc - it may expose private keys in logs
        panic!("Operator addresses for commit, prove and execute must be different");
    }
    let l1_committer = run_l1_sender(
        batch_for_commit_receiver,
        batch_for_snark_sender,
        l1_state.validator_timelock,
        provider.clone(),
        l1_sender_config.clone().into(),
    );

    let l1_proof_submitter = run_l1_sender(
        batch_for_l1_proving_receiver,
        batch_for_priority_tree_sender,
        l1_state.validator_timelock,
        provider.clone(),
        l1_sender_config.clone().into(),
    );

    let l1_executor = run_l1_sender(
        batch_for_execute_receiver,
        fully_processed_batch_sender,
        l1_state.validator_timelock,
        provider,
        l1_sender_config.clone().into(),
    );
    (l1_committer, l1_proof_submitter, l1_executor)
}

async fn get_committed_not_proven_batches(
    l1_state: &L1State,
    proof_storage: &ProofStorage,
) -> anyhow::Result<Vec<BatchEnvelope<FriProof>>> {
    let mut batch_to_prove = l1_state.last_proved_batch + 1;
    let mut batches_to_reschedule = Vec::new();
    while batch_to_prove <= l1_state.last_committed_batch {
        let batch_with_proof = proof_storage
            .get(batch_to_prove)
            .await?
            .context("Failed to get batch")?;
        batches_to_reschedule.push(batch_with_proof);
        batch_to_prove += 1;
    }
    Ok(batches_to_reschedule)
}

pub async fn reschedule_committed_not_proved_batches(
    batches_to_reschedule: Vec<BatchEnvelope<FriProof>>,
    batch_for_snark_sender: &Sender<BatchEnvelope<FriProof>>,
) -> Result<()> {
    if !batches_to_reschedule.is_empty() {
        tracing::info!(
            "Rescheduling batches {} to {} for SNARK proving",
            batches_to_reschedule.first().unwrap().batch_number(),
            batches_to_reschedule.last().unwrap().batch_number(),
        );
        if batches_to_reschedule.len() > batch_for_snark_sender.capacity() {
            tracing::warn!(
                "SNARK prover capacity is too small to handle {} batches",
                batches_to_reschedule.len()
            );
        }
        for batch in batches_to_reschedule {
            batch_for_snark_sender.send(batch).await?
        }
    }

    Ok(())
}

async fn get_proven_not_executed_batches(
    l1_state: &L1State,
    proof_storage: &ProofStorage,
) -> Result<Vec<BatchEnvelope<FriProof>>> {
    let mut batch_to_execute = l1_state.last_executed_batch + 1;
    let mut batches_to_reschedule = Vec::new();
    while batch_to_execute <= l1_state.last_proved_batch {
        let batch_with_proof = proof_storage
            .get(batch_to_execute)
            .await?
            .context("Failed to get batch")?;
        batches_to_reschedule.push(batch_with_proof);
        batch_to_execute += 1;
    }
    Ok(batches_to_reschedule)
}

pub async fn reschedule_proven_not_executed_batches(
    batches_to_reschedule: Vec<BatchEnvelope<FriProof>>,
    batch_for_priority_tree_sender: &Sender<BatchEnvelope<FriProof>>,
) -> anyhow::Result<()> {
    if !batches_to_reschedule.is_empty() {
        tracing::info!(
            "Rescheduling batches {} to {} for execution",
            batches_to_reschedule.first().unwrap().batch_number(),
            batches_to_reschedule.last().unwrap().batch_number(),
        );
        for batch in batches_to_reschedule {
            batch_for_priority_tree_sender.send(batch).await?
        }
    }

    Ok(())
}

async fn commit_proof_execute_block_numbers(
    l1_state: &L1State,
    batch_storage: &ProofStorage,
) -> (u64, u64, u64) {
    let last_committed_block = if l1_state.last_committed_batch == 0 {
        0
    } else {
        batch_storage
            .get(l1_state.last_committed_batch)
            .await
            .expect("Failed to get last committed block from proof storage")
            .map(|envelope| envelope.batch.last_block_number)
            .expect("Committed batch is not present in proof storage")
    };

    // only used to log on node startup
    let last_proved_block = if l1_state.last_proved_batch == 0 {
        0
    } else {
        batch_storage
            .get(l1_state.last_proved_batch)
            .await
            .expect("Failed to get last proved block from proof storage")
            .map(|envelope| envelope.batch.last_block_number)
            .expect("Proved batch is not present in proof storage")
    };

    let last_executed_block = if l1_state.last_executed_batch == 0 {
        0
    } else {
        batch_storage
            .get(l1_state.last_executed_batch)
            .await
            .expect("Failed to get last proved block from execute storage")
            .map(|envelope| envelope.batch.last_block_number)
            .expect("Execute batch is not present in proof storage")
    };
    (last_committed_block, last_proved_block, last_executed_block)
}

fn run_fake_snark_provers(
    config: &ProverApiConfig,
    tasks: &mut JoinSet<()>,
    snark_job_manager: Arc<SnarkJobManager>,
) {
    tracing::info!(
        max_batch_age = ?config.fake_snark_provers.max_batch_age,
        "Initializing fake SNARK prover"
    );
    let fake_provers_pool = FakeSnarkProver::new(
        snark_job_manager.clone(),
        config.fake_snark_provers.max_batch_age,
    );
    tasks.spawn(
        fake_provers_pool
            .run()
            .map(report_exit("fake_snark_provers_task_optional")),
    );
}

fn run_fake_fri_provers(
    config: &ProverApiConfig,
    tasks: &mut JoinSet<()>,
    fri_job_manager: Arc<FriJobManager>,
) {
    tracing::info!(
        workers = config.fake_fri_provers.workers,
        compute_time = ?config.fake_fri_provers.compute_time,
        min_task_age = ?config.fake_fri_provers.min_age,
        "Initializing fake FRI provers"
    );
    let fake_provers_pool = FakeFriProversPool::new(
        fri_job_manager.clone(),
        config.fake_fri_provers.workers,
        config.fake_fri_provers.compute_time,
        config.fake_fri_provers.min_age,
    );
    tasks.spawn(
        fake_provers_pool
            .run()
            .map(report_exit("fake_fri_provers_task_optional")),
    );
}<|MERGE_RESOLUTION|>--- conflicted
+++ resolved
@@ -319,12 +319,8 @@
     let (json_rpc_port_sender, json_rpc_port) = oneshot::channel();
     tasks.spawn(
         run_jsonrpsee_server(
-<<<<<<< HEAD
-            config.rpc_config.clone(),
+            config.rpc_config.clone().into(),
             json_rpc_port_sender,
-=======
-            config.rpc_config.clone().into(),
->>>>>>> 3480dbcb
             config.genesis_config.chain_id,
             node_startup_state.l1_state.bridgehub,
             rpc_storage,
@@ -465,7 +461,6 @@
         )
         .await;
     };
-<<<<<<< HEAD
 
     tasks.spawn(
         run_proxy(
@@ -487,12 +482,10 @@
         run_proxy(general_config.private_address, private_routes).map(report_exit("Private proxy")),
     );
 
-    // Wait until some task has died. The rest are killed when the TaskSet is dropped
-=======
     let startup_time = process_started_at.elapsed();
     GENERAL_METRICS.startup_time[&"total"].set(startup_time.as_secs_f64());
     tracing::info!("All components initialized in {startup_time:?}");
->>>>>>> 3480dbcb
+
     tasks.join_next().await;
     tracing::info!("One of the subsystems exited - exiting process.");
 }
