#![feature(allocator_api)]
#![allow(incomplete_features)]
#![feature(generic_const_exprs)]
mod batch_sink;
pub mod batcher;
mod command_source;
pub mod config;
mod en_remote_config;
mod l1_provider;
mod metadata;
mod node_state_on_startup;
mod priority_tree_steps;
pub mod prover_api;
mod prover_input_generator;
mod replay_transport;
pub mod sentry;
mod state_initializer;
pub mod tree_manager;
pub mod zkstack_config;

use crate::batch_sink::{BatchSink, NoOpSink};
use crate::batcher::{Batcher, util::load_genesis_stored_batch_info};
use crate::command_source::{ExternalNodeCommandSource, MainNodeCommandSource};
use crate::config::{Config, ProverApiConfig, gas_adjuster_config};
use crate::en_remote_config::load_remote_config;
use crate::l1_provider::build_node_l1_provider;
use crate::metadata::NODE_VERSION;
use crate::node_state_on_startup::NodeStateOnStartup;
use crate::priority_tree_steps::priority_tree_en_step::PriorityTreeENStep;
use crate::priority_tree_steps::priority_tree_pipeline_step::PriorityTreePipelineStep;
use crate::prover_api::fake_fri_provers_pool::FakeFriProversPool;
use crate::prover_api::fri_job_manager::FriJobManager;
use crate::prover_api::fri_proving_pipeline_step::FriProvingPipelineStep;
use crate::prover_api::gapless_committer::GaplessCommitter;
use crate::prover_api::proof_storage::ProofStorage;
use crate::prover_api::prover_server;
use crate::prover_api::snark_job_manager::{FakeSnarkProver, SnarkJobManager};
use crate::prover_api::snark_proving_pipeline_step::SnarkProvingPipelineStep;
use crate::prover_input_generator::ProverInputGenerator;
use crate::replay_transport::replay_server;
use crate::state_initializer::StateInitializer;
use crate::tree_manager::TreeManager;
use alloy::network::EthereumWallet;
use alloy::providers::{Provider, WalletProvider};
use anyhow::{Context, Result};
use futures::FutureExt;
use ruint::aliases::U256;
use std::path::Path;
use std::sync::Arc;
use std::time::{Instant, SystemTime, UNIX_EPOCH};
use tokio::sync::watch;
use tokio::task::JoinSet;
use zksync_os_contract_interface::l1_discovery::L1State;
use zksync_os_gas_adjuster::{GasAdjuster, PanickingPubdataPriceProvider, PubdataPriceProvider};
use zksync_os_genesis::{FileGenesisInputSource, Genesis, GenesisInputSource};
use zksync_os_interface::types::BlockHashes;
use zksync_os_l1_sender::batcher_model::{BatchEnvelope, FriProof};
use zksync_os_l1_sender::commands::commit::CommitCommand;
use zksync_os_l1_sender::commands::prove::ProofCommand;
use zksync_os_l1_sender::pipeline_component::L1Sender;
use zksync_os_l1_watcher::{L1CommitWatcher, L1ExecuteWatcher, L1TxWatcher};
use zksync_os_mempool::L2TransactionPool;
use zksync_os_merkle_tree::{MerkleTree, RocksDBWrapper};
use zksync_os_object_store::ObjectStoreFactory;
use zksync_os_observability::GENERAL_METRICS;
use zksync_os_pipeline::Pipeline;
use zksync_os_rpc::{RpcStorage, run_jsonrpsee_server};
use zksync_os_sequencer::execution::Sequencer;
use zksync_os_sequencer::execution::block_context_provider::BlockContextProvider;
use zksync_os_status_server::run_status_server;
use zksync_os_storage::db::BlockReplayStorage;
use zksync_os_storage::in_memory::Finality;
use zksync_os_storage::lazy::RepositoryManager;
use zksync_os_storage_api::{
    FinalityStatus, ReadFinality, ReadReplay, ReadRepository, ReadStateHistory, WriteReplay,
    WriteRepository, WriteState,
};
use zksync_os_types::{NotAcceptingReason, TransactionAcceptanceState};

const BLOCK_REPLAY_WAL_DB_NAME: &str = "block_replay_wal";
const STATE_TREE_DB_NAME: &str = "tree";
const PRIORITY_TREE_DB_NAME: &str = "priority_txs_tree";
const REPOSITORY_DB_NAME: &str = "repository";

#[allow(clippy::too_many_arguments)]
pub async fn run<State: ReadStateHistory + WriteState + StateInitializer + Clone>(
    _stop_receiver: watch::Receiver<bool>,
    config: Config,
) {
    let node_version: semver::Version = NODE_VERSION.parse().unwrap();
    let role: &'static str = if config.sequencer_config.is_main_node() {
        "main_node"
    } else {
        "external_node"
    };

    let process_started_at = Instant::now();
    GENERAL_METRICS.process_started_at[&(NODE_VERSION, role)].set(
        SystemTime::now()
            .duration_since(UNIX_EPOCH)
            .unwrap()
            .as_secs() as i64,
    );
    if !config.l1_sender_config.enabled {
        unimplemented!("running without L1 Senders is temporarily not supported");
    }
    tracing::info!(version = %node_version, role, "Initializing Node");

    let (bridgehub_address, chain_id, genesis_input_source) =
        if config.sequencer_config.is_main_node() {
            let genesis_input_source: Arc<dyn GenesisInputSource> =
                Arc::new(FileGenesisInputSource::new(
                    config
                        .genesis_config
                        .genesis_input_path
                        .clone()
                        .expect("Missing `genesis_input_path`"),
                ));
            (
                config
                    .genesis_config
                    .bridgehub_address
                    .expect("Missing `bridgehub_address`"),
                config.genesis_config.chain_id.expect("Missing `chain_id`"),
                genesis_input_source,
            )
        } else {
            let main_node_rpc_url = config
                .general_config
                .main_node_rpc_url
                .clone()
                .expect("Missing `main_node_rpc_url` in external node config");
            load_remote_config(&main_node_rpc_url, &config.genesis_config)
                .await
                .unwrap()
        };
    let fee_collector_address: &'static str = config
        .sequencer_config
        .fee_collector_address
        .to_string()
        .leak();
    GENERAL_METRICS.fee_collector_address[&fee_collector_address].set(1);
    GENERAL_METRICS.chain_id.set(chain_id);

    // Channel between L1Watcher and Sequencer
    let (l1_transactions_sender, l1_transactions_for_sequencer) = tokio::sync::mpsc::channel(5);

    tracing::info!("Initializing BatchStorage");
    let batch_storage = ProofStorage::new(
        ObjectStoreFactory::new(config.prover_api_config.object_store.clone())
            .create_store()
            .await
            .unwrap(),
    );

    // This is the only place where we initialize L1 provider, every component shares the same
    // cloned provider.
    let l1_provider = build_node_l1_provider(&config.general_config.l1_rpc_url).await;

    tracing::info!("Reading L1 state");
    let l1_state = if config.sequencer_config.is_main_node() {
        // On the main node, we need to wait for the pending L1 transactions (commit/prove/execute) to be mined before proceeding.
        L1State::fetch_finalized(l1_provider.clone().erased(), bridgehub_address, chain_id)
            .await
            .expect("failed to fetch finalized L1 state")
    } else {
        L1State::fetch(l1_provider.clone().erased(), bridgehub_address, chain_id)
            .await
            .expect("failed to fetch L1 state")
    };
    tracing::info!(?l1_state, "L1 state");
    l1_state.report_metrics();

    let genesis = Genesis::new(genesis_input_source.clone(), l1_state.diamond_proxy.clone());

    tracing::info!("Initializing BlockReplayStorage");

    let block_replay_storage = BlockReplayStorage::new(
        &config
            .general_config
            .rocks_db_path
            .join(BLOCK_REPLAY_WAL_DB_NAME),
        &genesis,
        node_version.clone(),
    )
    .await;

    tracing::info!("Initializing Tree RocksDB");
    let tree_db = TreeManager::load_or_initialize_tree(
        Path::new(&config.general_config.rocks_db_path.join(STATE_TREE_DB_NAME)),
        &genesis,
    )
    .await;

    tracing::info!("Initializing RepositoryManager");
    let repositories = RepositoryManager::new(
        config.general_config.blocks_to_retain_in_memory,
        config.general_config.rocks_db_path.join(REPOSITORY_DB_NAME),
        &genesis,
    )
    .await;

    let state = State::new(&config.general_config, &genesis).await;

    tracing::info!("Initializing mempools");
    let l2_mempool = zksync_os_mempool::in_memory(
        state.clone(),
        repositories.clone(),
        chain_id,
        config.mempool_config.clone().into(),
        config.tx_validator_config.clone().into(),
    );

    let (last_l1_committed_block, last_l1_proved_block, last_l1_executed_block) =
        commit_proof_execute_block_numbers(&l1_state, &batch_storage).await;

    let node_startup_state = NodeStateOnStartup {
        is_main_node: config.sequencer_config.is_main_node(),
        l1_state: l1_state.clone(),
        state_block_range_available: state.block_range_available(),
        block_replay_storage_last_block: block_replay_storage.latest_record(),
        tree_last_block: tree_db
            .latest_version()
            .expect("cannot read tree last processed block after initialization")
            .expect("tree database is not initialized"),
        repositories_persisted_block: repositories.get_latest_block(),
        last_l1_committed_block,
        last_l1_proved_block,
        last_l1_executed_block,
    };

    let desired_starting_block = if let Some(forced_starting_block_number) =
        config.general_config.force_starting_block_number
    {
        forced_starting_block_number
    } else {
        [
            node_startup_state
                .block_replay_storage_last_block
                .saturating_sub(config.general_config.min_blocks_to_replay as u64),
            node_startup_state.last_l1_committed_block + 1,
            node_startup_state.repositories_persisted_block + 1,
            node_startup_state.tree_last_block + 1,
            state.block_range_available().end() + 1,
        ]
        .into_iter()
        .min()
        .unwrap()
    };

    let starting_block = if desired_starting_block < state.block_range_available().start() + 1 {
        tracing::warn!(
            desired_starting_block,
            config.general_config.force_starting_block_number,
            min_block_available_in_state = state.block_range_available().start() + 1,
            "Desired starting block is not available in state. Starting from zero."
        );
        1
    } else {
        desired_starting_block
    };

    tracing::info!(
        config.general_config.min_blocks_to_replay,
        config.general_config.force_starting_block_number,
        ?node_startup_state,
        starting_block,
        "Node state on startup"
    );

    node_startup_state.assert_consistency();

    tracing::info!("Initializing L1 Watchers");
    let finality_storage = Finality::new(FinalityStatus {
        last_committed_block: last_l1_committed_block,
        last_committed_batch: l1_state.last_committed_batch,
        last_executed_block: last_l1_executed_block,
        last_executed_batch: l1_state.last_executed_batch,
    });

    let mut tasks: JoinSet<()> = JoinSet::new();
    tasks.spawn(
        L1CommitWatcher::new(
            config.l1_watcher_config.clone().into(),
            node_startup_state.l1_state.diamond_proxy.clone(),
            finality_storage.clone(),
            batch_storage.clone(),
        )
        .await
        .expect("failed to start L1 commit watcher")
        .run()
        .map(report_exit("L1 commit watcher")),
    );

    tasks.spawn(
        L1ExecuteWatcher::new(
            config.l1_watcher_config.clone().into(),
            node_startup_state.l1_state.diamond_proxy.clone(),
            finality_storage.clone(),
            batch_storage.clone(),
        )
        .await
        .expect("failed to start L1 execute watcher")
        .run()
        .map(report_exit("L1 execute watcher")),
    );

    let first_replay_record = block_replay_storage.get_replay_record(starting_block);
    assert!(
        first_replay_record.is_some() || starting_block == 1,
        "Unless it's a new chain, replay record must exist"
    );

    let next_l1_priority_id = first_replay_record
        .as_ref()
        .map_or(0, |record| record.starting_l1_priority_id);

    tasks.spawn(
        L1TxWatcher::new(
            config.l1_watcher_config.clone().into(),
            node_startup_state.l1_state.diamond_proxy.clone(),
            l1_transactions_sender,
            next_l1_priority_id,
        )
        .await
        .expect("failed to start L1 transaction watcher")
        .run()
        .map(report_exit("L1 transaction watcher")),
    );

    // ======== Start Status Server ========
    tasks.spawn(
        run_status_server(
            config.status_server_config.address.clone(),
            _stop_receiver.clone(),
        )
        .map(report_exit("Status server")),
    );

    // =========== Start JSON RPC ========

    let rpc_storage = RpcStorage::new(
        repositories.clone(),
        block_replay_storage.clone(),
        finality_storage.clone(),
        batch_storage.clone(),
        state.clone(),
    );

    // Transaction acceptance state - tracks whether we're accepting new transactions
    // Main nodes: accepts, but may switch to reject when `sequencer_max_blocks_to_produce` blocks are produced
    // External nodes: always reject
    let (tx_acceptance_state_sender, tx_acceptance_state_receiver) =
        if config.sequencer_config.is_main_node() {
            watch::channel(TransactionAcceptanceState::Accepting)
        } else {
            watch::channel(TransactionAcceptanceState::NotAccepting(
                NotAcceptingReason::ExternalNode,
            ))
        };

    let (pending_block_context_sender, pending_block_context_receiver) = watch::channel(None);
    tasks.spawn(
        run_jsonrpsee_server(
            config.rpc_config.clone().into(),
            chain_id,
            node_startup_state.l1_state.bridgehub_address(),
            rpc_storage,
            l2_mempool.clone(),
            genesis_input_source,
            tx_acceptance_state_receiver,
            pending_block_context_receiver,
        )
        .map(report_exit("JSON-RPC server")),
    );

    tracing::info!("Initializing pubdata price provider");
    let pubdata_price_provider: Arc<dyn PubdataPriceProvider> =
        if config.sequencer_config.is_main_node() {
            let gas_adjuster_config = gas_adjuster_config(
                config.gas_adjuster_config.clone(),
                l1_state.da_input_mode,
                config.l1_sender_config.rollup_pubdata_mode,
                config.l1_sender_config.max_priority_fee_per_gas_gwei,
            );
            let gas_adjuster = Arc::new(
                GasAdjuster::new(l1_provider.clone().erased(), gas_adjuster_config)
                    .await
                    .unwrap(),
            );
            tasks.spawn(
                gas_adjuster
                    .clone()
                    .run()
                    .map(report_exit("Gas adjuster server")),
            );
            gas_adjuster
        } else {
            Arc::new(PanickingPubdataPriceProvider)
        };

    // ========== Start BlockContextProvider and its state ===========
    tracing::info!("Initializing BlockContextProvider");

    let previous_block_timestamp: u64 = first_replay_record
        .as_ref()
        .map_or(0, |record| record.previous_block_timestamp); // if no previous block, assume genesis block

    let block_hashes_for_next_block = first_replay_record
        .as_ref()
        .map(|record| record.block_context.block_hashes)
        .unwrap_or_else(|| block_hashes_for_first_block(&repositories));

    let genesis = Arc::new(genesis);
    // todo: `BlockContextProvider` initialization and its dependencies
    // should be moved to `sequencer`
<<<<<<< HEAD
    let block_context_provider: BlockContextProvider<RethPool<ZkClient<State>>> =
        BlockContextProvider::new(
            next_l1_priority_id,
            l1_transactions_for_sequencer,
            l2_mempool,
            block_hashes_for_next_block,
            previous_block_timestamp,
            chain_id,
            config.sequencer_config.block_gas_limit,
            config.sequencer_config.block_pubdata_limit_bytes,
            node_version,
            genesis.clone(),
            config.sequencer_config.fee_collector_address,
            config.sequencer_config.base_fee_override,
            config.sequencer_config.pubdata_price_override,
            pubdata_price_provider,
            pending_block_context_sender,
        );
=======
    let block_context_provider = BlockContextProvider::new(
        next_l1_priority_id,
        l1_transactions_for_sequencer,
        l2_mempool,
        block_hashes_for_next_block,
        previous_block_timestamp,
        chain_id,
        config.sequencer_config.block_gas_limit,
        config.sequencer_config.block_pubdata_limit_bytes,
        node_version,
        genesis.clone(),
        config.sequencer_config.fee_collector_address,
        config.sequencer_config.base_fee_override,
        config.sequencer_config.pubdata_price_override,
    );
>>>>>>> e28635bd

    // ========== Start Sequencer ===========
    tasks.spawn(
        replay_server(
            block_replay_storage.clone(),
            config.sequencer_config.block_replay_server_address.clone(),
        )
        .map(report_exit("replay server")),
    );

    let repositories_clone = repositories.clone();
    tasks.spawn(async move {
        repositories_clone
            .run_persist_loop()
            .map(|_| tracing::warn!("repositories.run_persist_loop() unexpectedly exited"))
            .await
    });
    let state_clone = state.clone();
    tasks.spawn(async move {
        state_clone
            .compact_periodically_optional()
            .map(|_| tracing::warn!("state.compact_periodically() unexpectedly exited"))
            .await;
    });

    if config.sequencer_config.is_main_node() {
        // Main Node
        run_main_node_pipeline(
            config,
            l1_provider.clone(),
            batch_storage,
            node_startup_state,
            block_replay_storage,
            &mut tasks,
            state,
            starting_block,
            repositories,
            block_context_provider,
            tree_db,
            finality_storage,
            chain_id,
            &genesis,
            _stop_receiver.clone(),
            tx_acceptance_state_sender,
        )
        .await;
    } else {
        // External Node
        run_en_pipeline(
            config,
            batch_storage,
            node_startup_state,
            block_replay_storage,
            &mut tasks,
            block_context_provider,
            state,
            tree_db,
            starting_block,
            repositories,
            finality_storage,
            _stop_receiver.clone(),
            tx_acceptance_state_sender,
        )
        .await;
    };
    let startup_time = process_started_at.elapsed();
    GENERAL_METRICS.startup_time[&"total"].set(startup_time.as_secs_f64());
    tracing::info!("All components initialized in {startup_time:?}");
    tasks.join_next().await;
    tracing::info!("One of the subsystems exited - exiting process.");
}

#[allow(clippy::too_many_arguments)]
async fn run_main_node_pipeline(
    config: Config,
    l1_provider: impl Provider + WalletProvider<Wallet = EthereumWallet> + Clone + 'static,
    batch_storage: ProofStorage,
    node_state_on_startup: NodeStateOnStartup,
    block_replay_storage: impl WriteReplay + Clone,
    tasks: &mut JoinSet<()>,
    state: impl ReadStateHistory + WriteState + Clone,
    starting_block: u64,
    repositories: impl WriteRepository + Clone,
    block_context_provider: BlockContextProvider<impl L2TransactionPool>,
    tree: MerkleTree<RocksDBWrapper>,
    finality: impl ReadFinality + Clone,
    chain_id: u64,
    genesis: &Genesis,
    _stop_receiver: watch::Receiver<bool>,
    tx_acceptance_state_sender: watch::Sender<TransactionAcceptanceState>,
) {
    let last_committed_batch_info = if node_state_on_startup.l1_state.last_committed_batch == 0 {
        let genesis_block = repositories
            .get_block_by_number(0)
            .expect("Failed to read genesis block from repositories")
            .expect("Missing genesis block in repositories");
        load_genesis_stored_batch_info(
            genesis_block,
            tree.clone(),
            genesis.state().await.expected_genesis_root,
        )
        .await
        .unwrap()
    } else {
        batch_storage
            .get_batch_with_proof(node_state_on_startup.l1_state.last_committed_batch)
            .await
            .expect("Failed to get last committed block from proof storage")
            .expect("Committed batch is not present in proof storage")
            .batch
            .batch_info
            .into_stored()
    };

    // There may be batches that are Committed but not Proven on L1 yet, or Proven but not Executed yet.
    // We will reschedule them by loading `BatchEnvelope`s from ProofStorage
    // and sending them to the corresponding channels.
    let committed_not_proven_batches =
        get_committed_not_proven_batches(&node_state_on_startup.l1_state, &batch_storage)
            .await
            .expect("Cannot get committed not proven batches");

    let proven_not_executed_batches =
        get_proven_not_executed_batches(&node_state_on_startup.l1_state, &batch_storage)
            .await
            .expect("Cannot get proven not executed batches");

    let batcher_subsystem_first_block_to_process =
        node_state_on_startup.last_l1_committed_block + 1;

    let prover_input_generation_first_block_to_process = if config
        .prover_input_generator_config
        .force_process_old_blocks
    {
        // Prover input generator will (re)process all the blocks replayed by the node on startup - at least `min_blocks_to_replay`.
        // It will process all the blocks sent to it from upstream - not necessarily start from `0`.
        0
    } else {
        // Prover input generator will skip the blocks that are already FRI proved and committed to L1.
        batcher_subsystem_first_block_to_process
    };

    let (fri_proving_step, fri_job_manager) = FriProvingPipelineStep::new(
        batch_storage.clone(),
        config.prover_api_config.job_timeout,
        config.prover_api_config.max_assigned_batch_range,
    );

    let (snark_proving_step, snark_job_manager) =
        SnarkProvingPipelineStep::new(config.prover_api_config.max_fris_per_snark);

    tasks.spawn(
        prover_server::run(
            fri_job_manager.clone(),
            snark_job_manager.clone(),
            batch_storage.clone(),
            config.prover_api_config.address.clone(),
        )
        .map(report_exit("prover_server_job")),
    );

    if config.prover_api_config.fake_fri_provers.enabled {
        run_fake_fri_provers(&config.prover_api_config, tasks, fri_job_manager);
    }

    if config.prover_api_config.fake_snark_provers.enabled {
        run_fake_snark_provers(&config.prover_api_config, tasks, snark_job_manager);
    }

    let priority_tree_db_path = config
        .general_config
        .rocks_db_path
        .join(PRIORITY_TREE_DB_NAME);

    Pipeline::new()
        .pipe(MainNodeCommandSource {
            block_replay_storage: block_replay_storage.clone(),
            starting_block,
            block_time: config.sequencer_config.block_time,
            max_transactions_in_block: config.sequencer_config.max_transactions_in_block,
        })
        .pipe(Sequencer {
            block_context_provider,
            state: state.clone(),
            replay: block_replay_storage.clone(),
            repositories: repositories.clone(),
            sequencer_config: config.sequencer_config.clone().into(),
            tx_acceptance_state_sender,
        })
        .pipe(TreeManager { tree: tree.clone() })
        .pipe(ProverInputGenerator {
            enable_logging: config.prover_input_generator_config.logging_enabled,
            maximum_in_flight_blocks: config
                .prover_input_generator_config
                .maximum_in_flight_blocks,
            first_block_to_process: prover_input_generation_first_block_to_process,
            app_bin_base_path: config
                .prover_input_generator_config
                .app_bin_unpack_path
                .clone(),
            read_state: state.clone(),
        })
        .pipe(Batcher {
            chain_id,
            chain_address: node_state_on_startup.l1_state.diamond_proxy_address(),
            first_block_to_process: batcher_subsystem_first_block_to_process,
            last_persisted_block: node_state_on_startup.repositories_persisted_block,
            pubdata_limit_bytes: config.sequencer_config.block_pubdata_limit_bytes,
            batcher_config: config.batcher_config.clone(),
            prev_batch_info: last_committed_batch_info,
        })
        .pipe(fri_proving_step)
        .pipe(GaplessCommitter {
            next_expected: node_state_on_startup.l1_state.last_committed_batch + 1,
            proof_storage: batch_storage.clone(),
            da_input_mode: node_state_on_startup.l1_state.da_input_mode,
        })
        .pipe(L1Sender::<_, CommitCommand> {
            provider: l1_provider.clone(),
            config: config.l1_sender_config.clone().into(),
            to_address: node_state_on_startup.l1_state.validator_timelock,
        })
        .pipe_with_prepend(snark_proving_step, committed_not_proven_batches)
        .pipe(L1Sender::<_, ProofCommand> {
            provider: l1_provider.clone(),
            config: config.l1_sender_config.clone().into(),
            to_address: node_state_on_startup.l1_state.validator_timelock,
        })
        .pipe_with_prepend(
            PriorityTreePipelineStep::new(
                block_replay_storage.clone(),
                &priority_tree_db_path,
                batch_storage.clone(),
                finality,
            )
            .await
            .unwrap(),
            proven_not_executed_batches,
        )
        .pipe(L1Sender {
            provider: l1_provider,
            config: config.l1_sender_config.clone().into(),
            to_address: node_state_on_startup.l1_state.validator_timelock,
        })
        .pipe(BatchSink)
        .spawn(tasks);
}

/// Only for EN - we still populate channels destined for the batcher subsystem -
/// need to drain them to not get stuck
#[allow(clippy::too_many_arguments)]
async fn run_en_pipeline(
    config: Config,
    batch_storage: ProofStorage,
    node_state_on_startup: NodeStateOnStartup,
    block_replay_storage: impl WriteReplay + Clone,
    tasks: &mut JoinSet<()>,
    block_context_provider: BlockContextProvider<impl L2TransactionPool>,
    state: impl ReadStateHistory + WriteState + Clone,
    tree: MerkleTree<RocksDBWrapper>,
    starting_block: u64,
    repositories: impl WriteRepository + Clone,
    finality: impl ReadFinality + Clone,
    _stop_receiver: watch::Receiver<bool>,
    tx_acceptance_state_sender: watch::Sender<TransactionAcceptanceState>,
) {
    Pipeline::new()
        .pipe(ExternalNodeCommandSource {
            starting_block,
            replay_download_address: config
                .sequencer_config
                .block_replay_download_address
                .clone()
                .expect("EN must have replay_download_address"),
        })
        .pipe(Sequencer {
            block_context_provider,
            state: state.clone(),
            replay: block_replay_storage.clone(),
            repositories: repositories.clone(),
            sequencer_config: config.sequencer_config.clone().into(),
            tx_acceptance_state_sender,
        })
        .pipe(TreeManager { tree: tree.clone() })
        .pipe(NoOpSink::new())
        .spawn(tasks);

    // Run Priority Tree tasks for EN - not part of the pipeline.
    let priority_tree_en_step = PriorityTreeENStep::new(
        block_replay_storage,
        Path::new(
            &config
                .general_config
                .rocks_db_path
                .join(PRIORITY_TREE_DB_NAME),
        ),
        batch_storage,
        finality,
        node_state_on_startup
            .last_l1_executed_block
            .min(node_state_on_startup.block_replay_storage_last_block),
    )
    .await
    .unwrap();

    tasks.spawn(
        priority_tree_en_step
            .run()
            .map(report_exit("priority_tree_en")),
    );
}

fn block_hashes_for_first_block(repositories: &dyn ReadRepository) -> BlockHashes {
    let mut block_hashes = BlockHashes::default();
    let genesis_block = repositories
        .get_block_by_number(0)
        .expect("Failed to read genesis block from repositories")
        .expect("Missing genesis block in repositories");
    block_hashes.0[255] = U256::from_be_slice(genesis_block.hash().as_slice());
    block_hashes
}

fn report_exit<T, E: std::fmt::Debug>(name: &'static str) -> impl Fn(Result<T, E>) {
    move |result| match result {
        Ok(_) => tracing::warn!("{name} unexpectedly exited"),
        Err(e) => tracing::error!("{name} failed: {e:#?}"),
    }
}

async fn get_committed_not_proven_batches(
    l1_state: &L1State,
    proof_storage: &ProofStorage,
) -> anyhow::Result<Vec<BatchEnvelope<FriProof>>> {
    let mut batch_to_prove = l1_state.last_proved_batch + 1;
    let mut batches_to_reschedule = Vec::new();
    while batch_to_prove <= l1_state.last_committed_batch {
        let batch_with_proof = proof_storage
            .get_batch_with_proof(batch_to_prove)
            .await?
            .context("Failed to get batch")?;
        batches_to_reschedule.push(batch_with_proof);
        batch_to_prove += 1;
    }
    Ok(batches_to_reschedule)
}

async fn get_proven_not_executed_batches(
    l1_state: &L1State,
    proof_storage: &ProofStorage,
) -> Result<Vec<BatchEnvelope<FriProof>>> {
    let mut batch_to_execute = l1_state.last_executed_batch + 1;
    let mut batches_to_reschedule = Vec::new();
    while batch_to_execute <= l1_state.last_proved_batch {
        let batch_with_proof = proof_storage
            .get_batch_with_proof(batch_to_execute)
            .await?
            .context("Failed to get batch")?;
        batches_to_reschedule.push(batch_with_proof);
        batch_to_execute += 1;
    }
    Ok(batches_to_reschedule)
}

async fn commit_proof_execute_block_numbers(
    l1_state: &L1State,
    batch_storage: &ProofStorage,
) -> (u64, u64, u64) {
    let last_committed_block = if l1_state.last_committed_batch == 0 {
        0
    } else {
        batch_storage
            .get_batch_with_proof(l1_state.last_committed_batch)
            .await
            .expect("Failed to get last committed block from proof storage")
            .map(|envelope| envelope.batch.last_block_number)
            .expect("Committed batch is not present in proof storage")
    };

    // only used to log on node startup
    let last_proved_block = if l1_state.last_proved_batch == 0 {
        0
    } else {
        batch_storage
            .get_batch_with_proof(l1_state.last_proved_batch)
            .await
            .expect("Failed to get last proved block from proof storage")
            .map(|envelope| envelope.batch.last_block_number)
            .expect("Proved batch is not present in proof storage")
    };

    let last_executed_block = if l1_state.last_executed_batch == 0 {
        0
    } else {
        batch_storage
            .get_batch_with_proof(l1_state.last_executed_batch)
            .await
            .expect("Failed to get last proved block from execute storage")
            .map(|envelope| envelope.batch.last_block_number)
            .expect("Execute batch is not present in proof storage")
    };
    (last_committed_block, last_proved_block, last_executed_block)
}

fn run_fake_snark_provers(
    config: &ProverApiConfig,
    tasks: &mut JoinSet<()>,
    snark_job_manager: Arc<SnarkJobManager>,
) {
    tracing::info!(
        max_batch_age = ?config.fake_snark_provers.max_batch_age,
        "Initializing fake SNARK prover"
    );
    let fake_provers_pool = FakeSnarkProver::new(
        snark_job_manager.clone(),
        config.fake_snark_provers.max_batch_age,
    );
    tasks.spawn(
        fake_provers_pool
            .run()
            .map(report_exit("fake_snark_provers_task_optional")),
    );
}

fn run_fake_fri_provers(
    config: &ProverApiConfig,
    tasks: &mut JoinSet<()>,
    fri_job_manager: Arc<FriJobManager>,
) {
    tracing::info!(
        workers = config.fake_fri_provers.workers,
        compute_time = ?config.fake_fri_provers.compute_time,
        min_task_age = ?config.fake_fri_provers.min_age,
        "Initializing fake FRI provers"
    );
    let fake_provers_pool = FakeFriProversPool::new(
        fri_job_manager.clone(),
        config.fake_fri_provers.workers,
        config.fake_fri_provers.compute_time,
        config.fake_fri_provers.min_age,
    );
    tasks.spawn(
        fake_provers_pool
            .run()
            .map(report_exit("fake_fri_provers_task_optional")),
    );
}<|MERGE_RESOLUTION|>--- conflicted
+++ resolved
@@ -414,26 +414,6 @@
     let genesis = Arc::new(genesis);
     // todo: `BlockContextProvider` initialization and its dependencies
     // should be moved to `sequencer`
-<<<<<<< HEAD
-    let block_context_provider: BlockContextProvider<RethPool<ZkClient<State>>> =
-        BlockContextProvider::new(
-            next_l1_priority_id,
-            l1_transactions_for_sequencer,
-            l2_mempool,
-            block_hashes_for_next_block,
-            previous_block_timestamp,
-            chain_id,
-            config.sequencer_config.block_gas_limit,
-            config.sequencer_config.block_pubdata_limit_bytes,
-            node_version,
-            genesis.clone(),
-            config.sequencer_config.fee_collector_address,
-            config.sequencer_config.base_fee_override,
-            config.sequencer_config.pubdata_price_override,
-            pubdata_price_provider,
-            pending_block_context_sender,
-        );
-=======
     let block_context_provider = BlockContextProvider::new(
         next_l1_priority_id,
         l1_transactions_for_sequencer,
@@ -448,8 +428,9 @@
         config.sequencer_config.fee_collector_address,
         config.sequencer_config.base_fee_override,
         config.sequencer_config.pubdata_price_override,
-    );
->>>>>>> e28635bd
+        pubdata_price_provider,
+        pending_block_context_sender,
+    );
 
     // ========== Start Sequencer ===========
     tasks.spawn(
