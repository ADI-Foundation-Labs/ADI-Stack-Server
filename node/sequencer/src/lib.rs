--- conflicted
+++ resolved
@@ -34,11 +34,7 @@
 use zk_os_forward_system::run::BatchOutput;
 use zksync_os_mempool::DynPool;
 use zksync_os_state::StateHandle;
-<<<<<<< HEAD
 use crate::consensus::ReducedBlockCommand;
-use crate::finality::FinalityTracker;
-=======
->>>>>>> 9da4bbc9
 // Terms:
 // * BlockReplayData     - minimal info to (re)apply the block.
 //
