[workspace]
members = [
    "lib/contract_interface",
    "lib/l1_watcher",
    "lib/mempool",
    "lib/state",
    "lib/merkle_tree",
    "node/sequencer",
]
resolver = "2"

[workspace.package]
version = "0.1.0"
edition = "2021"
authors = ["The Matter Labs Team <hello@matterlabs.dev>"]
homepage = "https://zksync.io/"
repository = "https://github.com/matter-labs/zksync-os-server"
license = "MIT OR Apache-2.0"
keywords = ["blockchain", "zksync"]
categories = ["cryptography"]

[workspace.dependencies]

auto_impl = "1.3.0"
blake2 = "0.10.6"
tracing = "0.1"
tracing-subscriber = "0.3"
alloy = { version = "1.0.12", default-features = false }
anyhow = "1"
async-trait = "0.1"
serde = { version = "1", features = ["derive"] }
serde_with = "1"
serde_json = "1"


#zk_os_forward_system = { package = "forward_system", path="../zksync-os/forward_system", features = ["evm-compatibility", "unlimited_native", "no_print"] }
#zk_ee = { package = "zk_ee", path="../zksync-os/zk_ee" }
#zk_os_basic_system = { package = "basic_system", path="../zksync-os/basic_system"}
#zk_os_evm_interpreter = { package = "evm_interpreter", path="../zksync-os/evm_interpreter", features = ["evm-compatibility"] }

zk_os_forward_system = { package = "forward_system", git = "https://github.com/matter-labs/zksync-os", branch = "rb-0.0.2-new-sequencer", features = ["evm-compatibility", "unlimited_native", "no_print"] }
zk_ee = { package = "zk_ee", git = "https://github.com/matter-labs/zksync-os", branch = "rb-0.0.2-new-sequencer"}
zk_os_basic_system = { package = "basic_system", git = "https://github.com/matter-labs/zksync-os", branch = "rb-0.0.2-new-sequencer"}
zk_os_evm_interpreter = { package = "evm_interpreter", git = "https://github.com/matter-labs/zksync-os", branch = "rb-0.0.2-new-sequencer", features = ["evm-compatibility"] }

tokio = "1"
ruint = { version = "1.12", default-features = false }
dashmap = "6.1.0"
itertools = "0.14.0"
futures = "0.3"
vise = "0.3.0"
vise-exporter = "0.3.0"
hex = "0.4"
crossbeam-queue = "0.3"
bincode = {version ="2.0.1", features = ["serde"] }
smart-config = "=0.2.0-pre"
thiserror = "2.0.12"
clap = "4.2.2"
insta = "1.29.0"
leb128 = "0.2.5"
rayon = "1.3.1"
once_cell = "1"
proptest = "1.6.0"
rand = "0.8"
tempfile = "3.0.2"
base64 = "0.22.1"


zksync_vlog = "28.1.0-non-semver-compat"
zksync_storage = "28.1.0-non-semver-compat"
zksync_web3_decl = "28.1.0-non-semver-compat"
zksync_types = "28.1.0-non-semver-compat"
<<<<<<< HEAD
#zksync_zk_os_merkle_tree = { version = "28.1.0-non-semver-compat", path = "../zksync-era/core/lib/zk_os_merkle_tree" }

# Consensus dependencies.
zksync_concurrency = "=0.11.4"
zksync_consensus_bft = "=0.11.4"
zksync_consensus_crypto = "=0.11.4"
zksync_consensus_engine = "=0.11.4"
zksync_consensus_executor = "=0.11.4"
zksync_consensus_network = "=0.11.4"
zksync_consensus_roles = "=0.11.4"
zksync_consensus_utils = "=0.11.4"
zksync_protobuf = "=0.11.4"
zksync_protobuf_build = "=0.11.4"

secrecy = "0.10.3"
semver = "1"
tempfile = "3.0.2"
prost = "0.12.6"
serde_yaml = "0.9"

# Local dependencies.
zksync_os_sequencer = { path = "node/sequencer", version = "0.1.0" }
=======
zksync_basic_types = "28.1.0-non-semver-compat"
zksync_crypto_primitives = "28.1.0-non-semver-compat"
zksync_mini_merkle_tree = "28.1.0-non-semver-compat"

# "Local" dependencies
zksync_os_contract_interface = { path = "lib/contract_interface" }
zksync_os_l1_watcher = { path = "lib/l1_watcher" }
zksync_os_mempool = { path = "lib/mempool" }
zksync_os_state = { path = "lib/state" }
zksync_os_merkle_tree = {path = "lib/merkle_tree" }
>>>>>>> 9da4bbc9
<|MERGE_RESOLUTION|>--- conflicted
+++ resolved
@@ -70,7 +70,10 @@
 zksync_storage = "28.1.0-non-semver-compat"
 zksync_web3_decl = "28.1.0-non-semver-compat"
 zksync_types = "28.1.0-non-semver-compat"
-<<<<<<< HEAD
+zksync_basic_types = "28.1.0-non-semver-compat"
+zksync_crypto_primitives = "28.1.0-non-semver-compat"
+zksync_mini_merkle_tree = "28.1.0-non-semver-compat"
+
 #zksync_zk_os_merkle_tree = { version = "28.1.0-non-semver-compat", path = "../zksync-era/core/lib/zk_os_merkle_tree" }
 
 # Consensus dependencies.
@@ -87,21 +90,12 @@
 
 secrecy = "0.10.3"
 semver = "1"
-tempfile = "3.0.2"
 prost = "0.12.6"
 serde_yaml = "0.9"
 
 # Local dependencies.
-zksync_os_sequencer = { path = "node/sequencer", version = "0.1.0" }
-=======
-zksync_basic_types = "28.1.0-non-semver-compat"
-zksync_crypto_primitives = "28.1.0-non-semver-compat"
-zksync_mini_merkle_tree = "28.1.0-non-semver-compat"
-
-# "Local" dependencies
 zksync_os_contract_interface = { path = "lib/contract_interface" }
 zksync_os_l1_watcher = { path = "lib/l1_watcher" }
 zksync_os_mempool = { path = "lib/mempool" }
 zksync_os_state = { path = "lib/state" }
-zksync_os_merkle_tree = {path = "lib/merkle_tree" }
->>>>>>> 9da4bbc9
+zksync_os_merkle_tree = {path = "lib/merkle_tree" }